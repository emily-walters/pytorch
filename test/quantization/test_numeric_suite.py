import torch
<<<<<<< HEAD
import torch.nn as nn
import torch.nn.quantized as nnq
from torch.quantization import (
    DeQuantStub,
    QuantStub,
    default_eval_fn,
    default_qconfig,
    quantize,
    prepare,
    convert,
)
from torch.quantization._numeric_suite import (
    RecordingLogger,
    Shadow,
    compare_model_stub,
    compare_weights,
)
=======
from torch.quantization import default_eval_fn, quantize
from torch.quantization._numeric_suite import compare_weights
>>>>>>> 7aec364b
from torch.testing._internal.common_quantization import (
    AnnotatedConvBnReLUModel,
    AnnotatedConvModel,
    QuantizationTestCase,
)

import unittest

<<<<<<< HEAD
class SubModule(torch.nn.Module):
    def __init__(self):
        super(SubModule, self).__init__()
        self.mod1 = nn.Identity()
        self.mod2 = nn.ReLU()

    def forward(self, x):
        x = self.mod1(x)
        x = self.mod2(x)
        return x


class ModelWithSubModules(torch.nn.Module):
    def __init__(self):
        super(ModelWithSubModules, self).__init__()
        self.qconfig = default_qconfig
        self.mod1 = SubModule()
        self.conv = torch.nn.Conv2d(3, 5, 3, bias=False).to(dtype=torch.float)
        self.quant = QuantStub()
        self.dequant = DeQuantStub()

    def forward(self, x):
        x = self.quant(x)
        x = self.mod1(x)
        x = self.conv(x)
        x = self.dequant(x)
        return x


class ModelWithFunctionals(torch.nn.Module):
    def __init__(self):
        super(ModelWithFunctionals, self).__init__()
        self.mycat = nnq.FloatFunctional()
        self.myadd = nnq.FloatFunctional()
        self.mymul = nnq.FloatFunctional()
        self.myadd_relu = nnq.FloatFunctional()
        self.my_scalar_add = nnq.FloatFunctional()
        self.my_scalar_mul = nnq.FloatFunctional()
        self.quant = QuantStub()
        self.dequant = DeQuantStub()

    def forward(self, x):
        x = self.quant(x)
        x = self.mycat.cat([x, x, x])
        x = self.myadd.add(x, x)
        x = self.mymul.mul(x, x)
        x = self.myadd_relu.add_relu(x, x)
        w = self.my_scalar_add.add_scalar(x, -0.5)
        w = self.my_scalar_mul.mul_scalar(w, 0.5)

        w = self.dequant(w)
        return w


class EagerModeNumericSuiteTest(QuantizationTestCase):
=======
class TestEagerModeNumericSuite(QuantizationTestCase):
    @unittest.skipUnless(
        'fbgemm' in torch.backends.quantized.supported_engines,
        " Quantized operations require FBGEMM."
    )
>>>>>>> 7aec364b
    def test_compare_weights(self):
        r"""Compare the weights of float and quantized conv layer
        """

        def compare_and_validate_results(float_model, q_model):
            weight_dict = compare_weights(
                float_model.state_dict(), q_model.state_dict()
            )
            self.assertEqual(len(weight_dict), 1)
            for k, v in weight_dict.items():
                self.assertTrue(v["float"].shape == v["quantized"].shape)

        model_list = [AnnotatedConvModel(), AnnotatedConvBnReLUModel()]
        for model in model_list:
            model.eval()
            if hasattr(model, "fuse_model"):
                model.fuse_model()
            q_model = quantize(model, default_eval_fn, self.img_data)
            compare_and_validate_results(model, q_model)

    def test_compare_model_stub(self):
        r"""Compare the output of quantized conv layer and its float shadow module
        """

        def compare_and_validate_results(float_model, q_model, module_swap_list, data):
            ob_dict = compare_model_stub(
                float_model, q_model, module_swap_list, data, RecordingLogger
            )
            self.assertEqual(len(ob_dict), 1)
            for k, v in ob_dict.items():
                self.assertTrue(v["float"].shape == v["quantized"].shape)

        model_list = [AnnotatedConvModel(), AnnotatedConvBnReLUModel()]
        data = self.img_data[0][0]
        module_swap_list = [nn.Conv2d, nn.intrinsic.modules.fused.ConvReLU2d]
        for model in model_list:
            model.eval()
            if hasattr(model, "fuse_model"):
                model.fuse_model()
            q_model = quantize(model, default_eval_fn, self.img_data)
            compare_and_validate_results(model, q_model, module_swap_list, data)

        # Test adding stub to sub module
        model = ModelWithSubModules().eval()
        q_model = quantize(model, default_eval_fn, self.img_data)
        module_swap_list = [SubModule]
        ob_dict = compare_model_stub(
            model, q_model, module_swap_list, data, RecordingLogger
        )
        self.assertTrue(isinstance(q_model.mod1, Shadow))
        self.assertFalse(isinstance(q_model.conv, Shadow))
        for k, v in ob_dict.items():
            torch.testing.assert_allclose(v["float"], v["quantized"])

        # Test adding stub to functionals
        model = ModelWithFunctionals().eval()
        model.qconfig = torch.quantization.get_default_qconfig("fbgemm")
        q_model = prepare(model, inplace=False)
        q_model(data)
        q_model = convert(q_model)
        module_swap_list = [nnq.FloatFunctional]
        ob_dict = compare_model_stub(
            model, q_model, module_swap_list, data, RecordingLogger
        )
        self.assertEqual(len(ob_dict), 6)
        self.assertTrue(isinstance(q_model.mycat, Shadow))
        self.assertTrue(isinstance(q_model.myadd, Shadow))
        self.assertTrue(isinstance(q_model.mymul, Shadow))
        self.assertTrue(isinstance(q_model.myadd_relu, Shadow))
        self.assertTrue(isinstance(q_model.my_scalar_add, Shadow))
        self.assertTrue(isinstance(q_model.my_scalar_mul, Shadow))
        for k, v in ob_dict.items():
            self.assertTrue(v["float"].shape == v["quantized"].shape)<|MERGE_RESOLUTION|>--- conflicted
+++ resolved
@@ -1,5 +1,4 @@
 import torch
-<<<<<<< HEAD
 import torch.nn as nn
 import torch.nn.quantized as nnq
 from torch.quantization import (
@@ -17,10 +16,6 @@
     compare_model_stub,
     compare_weights,
 )
-=======
-from torch.quantization import default_eval_fn, quantize
-from torch.quantization._numeric_suite import compare_weights
->>>>>>> 7aec364b
 from torch.testing._internal.common_quantization import (
     AnnotatedConvBnReLUModel,
     AnnotatedConvModel,
@@ -29,7 +24,6 @@
 
 import unittest
 
-<<<<<<< HEAD
 class SubModule(torch.nn.Module):
     def __init__(self):
         super(SubModule, self).__init__()
@@ -84,14 +78,11 @@
         return w
 
 
-class EagerModeNumericSuiteTest(QuantizationTestCase):
-=======
 class TestEagerModeNumericSuite(QuantizationTestCase):
     @unittest.skipUnless(
         'fbgemm' in torch.backends.quantized.supported_engines,
         " Quantized operations require FBGEMM."
     )
->>>>>>> 7aec364b
     def test_compare_weights(self):
         r"""Compare the weights of float and quantized conv layer
         """
