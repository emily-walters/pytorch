--- conflicted
+++ resolved
@@ -1,28 +1,12 @@
 from __future__ import absolute_import, division, print_function, unicode_literals
-<<<<<<< HEAD
-=======
-import copy
-import errno
-import fcntl
-import math
->>>>>>> 030ab2bd
 import os
-import random
 import sys
 import tempfile
 from functools import wraps
 import torch
 import torch.cuda
 import torch.distributed as dist
-<<<<<<< HEAD
 from torch.testing._internal.common_utils import TestCase, find_free_port, run_tests
-=======
-from torch.utils.data.distributed import DistributedSampler
-import torch.nn as nn
-import torch.nn.functional as F
-from torch.testing._internal.common_utils import TestCase, run_tests, find_free_port
-from torch.nn.parallel.distributed import _dump_DDP_relevant_env_vars
->>>>>>> 030ab2bd
 from torch.distributed.distributed_c10d import _get_default_group
 from torch._utils_internal import TEST_MASTER_ADDR as MASTER_ADDR
 from torch._utils_internal import TEST_MASTER_PORT as MASTER_PORT
@@ -51,192 +35,6 @@
         return func(*args, **kwargs)
 
     return wrapper
-
-
-    def _run_reduction_test(
-            self, tensor, expected_tensor, op, reduction_fn=dist.all_reduce, dst=None
-    ):
-        if reduction_fn != dist.all_reduce and dst is None:
-            raise ValueError(f"Reduction fn {reduction_fn} must specify dst!")
-        if dst is not None:
-            reduction_fn(tensor, dst, op)
-            # Only destination rank tensor is expected to have final result.
-            if dist.get_rank() == dst:
-                self.assertEqual(tensor, expected_tensor)
-        else:
-            reduction_fn(tensor, op)
-            self.assertEqual(tensor, expected_tensor)
-
-    @require_backend({"nccl"})
-    @require_backends_available({"nccl"})
-    @skip_if_lt_x_gpu(2)
-    @skip_if_rocm
-    def test_nccl_backend_bool_allreduce(self):
-        torch.cuda.set_device(self.rank)
-        # Run all_reduce with PRODUCT
-        element = self.rank % 2 == 0
-        for op in [dist.ReduceOp.PRODUCT, dist.ReduceOp.MIN]:
-            input_tensor = torch.tensor([element, element]).to(self.rank)
-            self._run_reduction_test(
-                input_tensor, torch.tensor([False, False]).to(self.rank), op
-            )
-            # Ensure that all ranks contributing True (cast to 1) results in the
-            # correct reduction.
-            input_tensor = torch.tensor([True, True]).to(self.rank)
-            expected_tensor = input_tensor.clone()
-            self._run_reduction_test(
-                input_tensor, expected_tensor, op
-            )
-
-        # Run all_reduce with SUM
-        for op in [dist.ReduceOp.SUM, dist.ReduceOp.MAX]:
-            input_tensor = torch.tensor([element, element]).to(self.rank)
-            self._run_reduction_test(
-                input_tensor, torch.tensor([True, True]).to(self.rank), op
-            )
-        # TODO: NCCL backend does not work correctly for bitwise reduction ops
-        # (see https://github.com/pytorch/pytorch/issues/41362). Add tests for
-        # these once it is supported.
-
-    @require_backend({"nccl"})
-    @require_backends_available({"nccl"})
-    @skip_if_lt_x_gpu(2)
-    @skip_if_rocm
-    def test_nccl_backend_bool_allgather(self):
-        torch.cuda.set_device(self.rank)
-        inp = {0: [True, True], 1: [False, True]}
-        input_tensor = torch.tensor(inp[self.rank % 2]).to(self.rank)
-        # Preserve a copy of the tensor to compare against after allgather.
-        input_tensor_copy = input_tensor.clone()
-        tensor_list = [
-            torch.tensor([False, False]).to(self.rank)
-            for _ in range(dist.get_world_size())
-        ]
-        dist.all_gather(tensor_list, input_tensor)
-
-        self.assertEqual(len(tensor_list), dist.get_world_size())
-        for i, t in enumerate(tensor_list):
-            expected = torch.tensor(inp[i % 2]).to(self.rank)
-            self.assertEqual(t, expected)
-        # Ensure that the input tensor is not modified, since this collective
-        # does not modify its input.
-        self.assertEqual(input_tensor_copy, input_tensor)
-
-    @require_backend({"nccl"})
-    @require_backends_available({"nccl"})
-    @skip_if_lt_x_gpu(int(os.environ["WORLD_SIZE"]))
-    @skip_if_rocm
-    def test_nccl_backend_bool_reduce(self):
-        torch.cuda.set_device(self.rank)
-        inp = {0: [True, True], 1: [False, False]}
-        # Run reduce() with product op
-        for op in [dist.ReduceOp.PRODUCT, dist.ReduceOp.MIN]:
-            input_tensor = torch.tensor(inp[self.rank % 2]).to(self.rank)
-            expected = torch.tensor([False, False]).to(self.rank)
-            self._run_reduction_test(
-                input_tensor, expected, op, dist.reduce, dst=0
-            )
-            # Ensure that all ranks contributing True (cast to 1) results in the
-            # correct reduction.
-            input_tensor = torch.tensor([True, True]).to(self.rank)
-            expected_tensor = input_tensor.clone()
-            self._run_reduction_test(
-                input_tensor, expected_tensor, op, dist.reduce, dst=0
-            )
-
-        for op in [dist.ReduceOp.SUM, dist.ReduceOp.MAX]:
-            input_tensor = torch.tensor(inp[self.rank % 2]).to(self.rank)
-            expected = (
-                torch.tensor([True, True]).to(self.rank)
-                if self.rank == 0
-                else input_tensor.clone()
-            )
-            self._run_reduction_test(
-                input_tensor, expected, op, dist.reduce, dst=0
-            )
-
-    @require_backend({"nccl"})
-    @require_backends_available({"nccl"})
-    @skip_if_lt_x_gpu(2)
-    @skip_if_rocm
-    def test_nccl_backend_bool_broadcast(self):
-        tensor_size = 10
-        bcast_tensor = torch.tensor(
-            [
-                (random.random() < 0.5 if self.rank == 0 else False)
-                for _ in range(tensor_size)
-            ]
-        ).to(self.rank)
-        dist.broadcast(bcast_tensor, src=0)
-        # Now allgather and ensure the tensors are equal.
-        tensor_list = [
-            torch.tensor([False for _ in range(tensor_size)]).to(self.rank)
-            for _ in range(dist.get_world_size())
-        ]
-        dist.all_gather(tensor_list, bcast_tensor)
-        expected = tensor_list[0]
-        for tensor in tensor_list[1:]:
-            self.assertEqual(tensor, expected)
-
-    @unittest.skipIf(
-        BACKEND != "nccl" and BACKEND != "gloo",
-        "Only NCCL and GLOO backend support DistributedDataParallel",
-    )
-    @skip_if_lt_x_gpu(2)
-    def test_DistributedSampler_padding(self):
-        # Tests padding of distributed sampler.
-        world_size = dist.get_world_size()
-        dataset_size = 100 + world_size + 1
-        dataset = [torch.ones(1).to(self.rank) * i for i in range(dataset_size)]
-
-        # Specifying drop_last=True will cause the tail of the data to be dropped.
-        dist_sampler = DistributedSampler(dataset=dataset, drop_last=True)
-        local_num_samples, local_dataset_size = (
-            dist_sampler.num_samples,
-            dist_sampler.total_size,
-        )
-        # The effective dataset size should be the greatest integer that is <=
-        # dataset_size that is divisible by the world_size. This is to ensure each
-        # rank processes the same number of samples.
-        effective_dataset_size = (
-            math.ceil((dataset_size - world_size) / world_size)
-            if dataset_size % world_size != 0
-            else dataset_size / world_size
-        )
-        self.assertEqual(local_num_samples, effective_dataset_size)
-        self.assertEqual(local_dataset_size, local_num_samples * world_size)
-        indices_list = list(iter(dist_sampler))
-        self.assertEqual(len(indices_list), local_num_samples)
-
-        def validate_global_samples(local_num_samples):
-            # Ensure that each rank processes the same number of samples.
-            world_samples = [
-                torch.LongTensor([0]).to(self.rank) for _ in range(world_size)
-            ]
-            dist.all_gather(world_samples, torch.tensor([local_num_samples]).to(self.rank))
-            world_samples = [sample.item() for sample in world_samples]
-            self.assertEqual(len(set(world_samples)), 1)
-
-        validate_global_samples(local_num_samples)
-
-        # drop_last=False is the default and will add additional indices to be sampled,
-        # increasing the effective dataset size.
-        dist_sampler_added_samples = DistributedSampler(dataset=dataset)
-        local_num_samples, local_dataset_size = (
-            dist_sampler_added_samples.num_samples,
-            dist_sampler_added_samples.total_size,
-        )
-        # The effective dataset size is the smallest integer that is >= dataset_size
-        # and divisible by the world size.
-        self.assertEqual(
-            local_num_samples, math.ceil(dataset_size / world_size)
-        )
-        self.assertEqual(local_dataset_size, local_num_samples * world_size)
-        indices_list = list(iter(dist_sampler_added_samples))
-        self.assertEqual(len(indices_list), local_num_samples)
-
-        # Ensure that each rank processes the same number of samples.
-        validate_global_samples(local_num_samples)
 
 
 if BACKEND == "gloo" or BACKEND == "nccl":
