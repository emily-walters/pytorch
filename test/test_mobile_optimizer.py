--- conflicted
+++ resolved
@@ -210,7 +210,47 @@
     @unittest.skipUnless(torch.backends.xnnpack.enabled,
                          " XNNPACK must be enabled for these tests."
                          " Please build with USE_XNNPACK=1.")
-<<<<<<< HEAD
+    def test_quantized_conv_no_asan_failures(self):
+        # There were ASAN failures when fold_conv_bn was run on
+        # already quantized conv modules. Verifying that this does
+        # not happen again.
+
+        class Child(nn.Module):
+            def __init__(self):
+                super(Child, self).__init__()
+                self.conv2 = nn.Conv2d(1, 1, 1)
+
+            def forward(self, x):
+                x = self.conv2(x)
+                return x
+
+        class Parent(nn.Module):
+            def __init__(self):
+                super(Parent, self).__init__()
+                self.quant = torch.quantization.QuantStub()
+                self.conv1 = nn.Conv2d(1, 1, 1)
+                self.child = Child()
+                self.dequant = torch.quantization.DeQuantStub()
+
+            def forward(self, x):
+                x = self.quant(x)
+                x = self.conv1(x)
+                x = self.child(x)
+                x = self.dequant(x)
+                return x
+
+        model = Parent()
+        model.qconfig = torch.quantization.get_default_qconfig('qnnpack')
+        torch.quantization.prepare(model, inplace=True)
+        model(torch.randn(4, 1, 4, 4))
+        torch.quantization.convert(model, inplace=True)
+        model = torch.jit.script(model)
+        # this line should not have ASAN failures
+        model_optim = optimize_for_mobile(model)
+
+    @unittest.skipUnless(torch.backends.xnnpack.enabled,
+                         " XNNPACK must be enabled for these tests."
+                         " Please build with USE_XNNPACK=1.")
     def test_hoist_conv_packed_params(self):
 
         class Standalone(nn.Module):
@@ -225,27 +265,14 @@
                 x = self.conv1(x)
                 x = self.dequant(x)
                 return x
-=======
-    def test_quantized_conv_no_asan_failures(self):
-        # There were ASAN failures when fold_conv_bn was run on
-        # already quantized conv modules. Verifying that this does
-        # not happen again.
->>>>>>> f73d3269
 
         class Child(nn.Module):
             def __init__(self):
                 super(Child, self).__init__()
-<<<<<<< HEAD
                 self.conv1 = nn.Conv2d(1, 1, 1)
 
             def forward(self, x):
                 x = self.conv1(x)
-=======
-                self.conv2 = nn.Conv2d(1, 1, 1)
-
-            def forward(self, x):
-                x = self.conv2(x)
->>>>>>> f73d3269
                 return x
 
         class Parent(nn.Module):
@@ -254,10 +281,7 @@
                 self.quant = torch.quantization.QuantStub()
                 self.conv1 = nn.Conv2d(1, 1, 1)
                 self.child = Child()
-<<<<<<< HEAD
                 # TODO: test nn.Sequential after #42039 is fixed
-=======
->>>>>>> f73d3269
                 self.dequant = torch.quantization.DeQuantStub()
 
             def forward(self, x):
@@ -267,7 +291,6 @@
                 x = self.dequant(x)
                 return x
 
-<<<<<<< HEAD
         def _quant_script_and_optimize(model):
             model.qconfig = torch.quantization.get_default_qconfig('qnnpack')
             torch.quantization.prepare(model, inplace=True)
@@ -304,18 +327,6 @@
         m_optim_res = m_optim(data)
         torch.testing.assert_allclose(m_res, m_optim_res, rtol=1e-2, atol=1e-3)
 
-=======
-        model = Parent()
-        model.qconfig = torch.quantization.get_default_qconfig('qnnpack')
-        torch.quantization.prepare(model, inplace=True)
-        model(torch.randn(4, 1, 4, 4))
-        torch.quantization.convert(model, inplace=True)
-        model = torch.jit.script(model)
-        # this line should not have ASAN failures
-        model_optim = optimize_for_mobile(model)
-        self.assertFalse(hasattr(model_optim.conv1, "bias"))
-        self.assertFalse(hasattr(model_optim.child.conv2, "bias"))
->>>>>>> f73d3269
 
 if __name__ == '__main__':
     unittest.main()