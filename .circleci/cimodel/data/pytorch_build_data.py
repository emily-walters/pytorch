--- conflicted
+++ resolved
@@ -153,21 +153,23 @@
         return ImportantConfigNode
 
 
-<<<<<<< HEAD
+class AsanConfigNode(TreeConfigNode):
+    def modify_label(self, label):
+        return "Asan=" + str(label)
+
+    def init2(self, node_name):
+        self.props["is_asan"] = node_name
+
+    def child_constructor(self):
+        return ImportantConfigNode
+
+
 class VulkanConfigNode(TreeConfigNode):
     def modify_label(self, label):
         return "Vulkan=" + str(label)
 
     def init2(self, node_name):
         self.props["is_vulkan"] = node_name
-=======
-class AsanConfigNode(TreeConfigNode):
-    def modify_label(self, label):
-        return "Asan=" + str(label)
-
-    def init2(self, node_name):
-        self.props["is_asan"] = node_name
->>>>>>> 9c3f5795
 
     def child_constructor(self):
         return ImportantConfigNode
