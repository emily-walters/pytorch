#include <ATen/native/TensorIterator.h>

#include <array>
#include <ATen/ExpandUtils.h>
#include <ATen/Parallel.h>
#include <ATen/native/TypeProperties.h>
#include <ATen/MemoryOverlap.h>

namespace at {

using DimMask = TensorIterator::DimMask;
using PtrVector = TensorIterator::PtrVector;
using loop_t = TensorIterator::loop_t;
using loop2d_t = TensorIterator::loop2d_t;
using StrideVector = TensorIterator::StrideVector;

void TensorIterator::reorder_dimensions() {
  // Sort the dimensions based on strides in ascending order with reduced dims
  // at the front. NOTE: that this inverts the order of C-contiguous tensors.
  // strides[0] is the fastest moving dimension instead of strides[ndim - 1].

  perm_.resize(ndim());
  if (ndim() == 1) {
    perm_[0] = 0;
    return;
  }

  // initialize perm with n-1, n-2, ..., 1, 0
  std::iota(perm_.rbegin(), perm_.rend(), 0);

  // returns 1 if the dim0 should come after dim1, -1 if dim0 should come
  // before dim1, and 0 if the comparison is ambiguous.
  auto should_swap = [&](size_t dim0, size_t dim1) {
    int ret = 0;
    for (int arg = 0; arg < ntensors(); arg++) {
      if (operands_[arg].stride_bytes.empty()) {
        continue;
      }
      int64_t stride0 = operands_[arg].stride_bytes[dim0];
      int64_t stride1 = operands_[arg].stride_bytes[dim1];
      if (is_reduction() && operands_[arg].is_output) {
        // move reduced dimensions to the front
        if ((stride0 == 0) != (stride1 == 0)) {
          return stride1 == 0 ? 1 : -1;
        }
      }
      if (stride0 == 0 || stride1 == 0) {
        continue;
      } else if (stride0 <= stride1) {
        return -1;
      } else {
        return 1;
      }
    }
    return ret;
  };

  // insertion sort with support for ambiguous comparisons
  for (int i = 1; i < ndim(); i++) {
    int dim1 = i;
    for (int dim0 = i - 1; dim0 >= 0; dim0--) {
      int comparison = should_swap(perm_[dim0], perm_[dim1]);
      if (comparison > 0) {
        std::swap(perm_[dim0], perm_[dim1]);
        dim1 = dim0;
      } else if (comparison < 0) {
        break;
      }
    }
  }

  // perform re-ordering of shape and strides
  permute_dimensions(perm_);
}

// Computes a common dtype using type promotion
// See the [Common Dtype Computation] note
ScalarType TensorIterator::compute_common_dtype() {
  at::native::ResultTypeState state = {};
  for (const auto& op : operands_) {
    if (op.is_output) {
      continue;
    }

    state = at::native::update_result_type_state(op.tensor, state);
  }

  common_dtype_ = at::native::result_type(state);
  TORCH_INTERNAL_ASSERT(common_dtype_ != ScalarType::Undefined);

  return common_dtype_;
}

// Implements the the behavior of the following flags:
//   - check_all_same_dtype_
//   - check_all_same_device_
//   - enforce_safe_casting_to_output_
//   - promote_inputs_to_common_dtype_
//   - cast_common_dtype_to_outputs_
//
// See their descriptions in TensorIterator.h for details.
// NOTE: Checks for more specific behaviors (e.g. the first and second
//   inputs must share a dtype, but the third must have the long dtype)
//   should be implemented directly and outside of TensorIterator.
void TensorIterator::compute_types() {
  // Reviews operands (1/2)
  //   - validates that all input tensors are defined
  //   - computes common device
  //   - determines if there are undefined outputs
  //   - determines if there are different dtypes and attempts
  //       to quickly acquire a common dtype
  Device common_device = kCPU;
  common_dtype_ = ScalarType::Undefined;
  // NB: despite output_dtype's generic sounding name, it only is
  // used in a nontrivial way if check_all_same_dtype is true
  ScalarType output_dtype = ScalarType::Undefined;
  bool has_different_input_dtypes = false;
  bool has_different_output_dtypes = false;
  bool has_undefined_outputs = false;

  for (auto& op : operands_) {
    // Validates that all inputs have type information, and that
    //   if an output is missing type information that we can infer
    //   the device it should be allocated on.
    if (!op.is_type_defined()) {
      TORCH_INTERNAL_ASSERT(op.is_output, "Found type undefined input tensor!");
      if (config_static_dtype_and_device_.has_value()) {
        op.target_dtype = config_static_dtype_and_device_->first;
        op.device = config_static_dtype_and_device_->second;
      } else {
        TORCH_INTERNAL_ASSERT(check_all_same_device());
        has_undefined_outputs = true;
        continue;
      }
    }

    // Validates input tensors are defined
    if (!op.tensor.defined()) {
      TORCH_INTERNAL_ASSERT(op.is_output, "Found undefined input tensor!");
      continue;
    }

    TORCH_INTERNAL_ASSERT(op.target_dtype == op.current_dtype)

    // Acquires the first non-CPU device (if any) as the common device
    if (common_device == kCPU && !op.tensor.device().is_cpu()) {
      common_device = op.tensor.device();
    }

    // Determines if there are varying input dtypes
    // NOTE: the common dtype is set to the first defined input dtype observed
    if (!op.is_output && op.target_dtype != common_dtype_) {
      if (common_dtype_ == ScalarType::Undefined) {
        common_dtype_ = op.target_dtype;
      } else {
        has_different_input_dtypes = true;
      }
    } else if (op.is_output && op.target_dtype != common_dtype_) {
      if (output_dtype == ScalarType::Undefined) {
        output_dtype = op.target_dtype;
      } else {
        has_different_output_dtypes = true;
      }
    }
  }

  // Checks that either the computation type is computable or unneeded
  TORCH_INTERNAL_ASSERT(!(has_different_input_dtypes && !promote_inputs_to_common_dtype() &&
                        (has_undefined_outputs || enforce_safe_casting_to_output() ||
                        cast_common_dtype_to_outputs())));

  // Checks that all inputs and defined outputs are the same dtype, if requested
  if (check_all_same_dtype() &&
      (has_different_input_dtypes || has_different_output_dtypes ||
      (common_dtype_ != output_dtype && output_dtype != ScalarType::Undefined))) {
    // Throws an informative error message
    for (auto& op : operands_) {
      if (!op.tensor.defined()) {
        continue;
      }

      TORCH_CHECK(op.target_dtype == common_dtype_,
                  "Found dtype ", op.target_dtype, " but expected ", common_dtype_);
    }
  }

  // Short-circuits if no additional work required
  if (!has_undefined_outputs && !check_all_same_device() &&
      !promote_inputs_to_common_dtype() && !cast_common_dtype_to_outputs() &&
      !enforce_safe_casting_to_output()) {
    // Invalidates common_dtype_ if it could not be inferred
    common_dtype_ = has_different_input_dtypes ? ScalarType::Undefined : common_dtype_;
    return;
  }

  // Computes a common dtype, if needed
  if (has_different_input_dtypes && promote_inputs_to_common_dtype()) {
    common_dtype_ = compute_common_dtype();
  }

  // Reviews operands (2/2)
  //   - sets metadata for undefined outputs
  //   - checks that all tensors are on the same device, if requested
  //   - checks that the common dtype can safely cast to each output, if requested
  //   - creates temporaries for CPU operations, if needed and requested
  int max_cpu_scalars_on_cuda = allow_cpu_scalars() ? 1 : 0;
  int current_cpu_scalars_on_cuda = 0;
  for (auto& op : operands_) {
    if (!op.is_type_defined()) {
      op.target_dtype = common_dtype_;
      op.device = common_device;
      continue;
    }

    // Skips undefined tensors
    if (!op.tensor.defined()) {
      continue;
    }

    // Checks all tensors are on the same device, if requested
    if (check_all_same_device()) {
      // Handles CPU scalars on CUDA kernels that support them
      if (common_device.is_cuda() && op.tensor.dim() == 0 && op.tensor.device().is_cpu()) {
        TORCH_CHECK(current_cpu_scalars_on_cuda < max_cpu_scalars_on_cuda,
                    "Trying to pass too many CPU scalars to CUDA kernel!");
        ++current_cpu_scalars_on_cuda;
      } else if (op.device != common_device) {
        TORCH_CHECK(false,
                    "Expected all tensors to be on the same device, but "
                    "found at least two devices, ", common_device, " and ", op.device, "!");
      }
    }

    // Checks safe casting, if requested
    if (enforce_safe_casting_to_output() && op.is_output && op.current_dtype != common_dtype_) {
      TORCH_CHECK(canCast(common_dtype_, op.current_dtype),
                  "result type ", common_dtype_, " can't be cast to the "
                  "desired output type ", op.current_dtype);
    }

    // Creates temporaries for CPU operations, if needed and requested
    // TODO: reuse temporaries when possible (e.g. for inplace operations)
    if (common_device == kCPU) {
      // Casts to outputs by creating temporaries of the correct dtype (if needed)
      if (cast_common_dtype_to_outputs() && op.is_output && op.current_dtype != common_dtype_) {
        op.original_tensor = op.tensor;
        op.tensor = at::empty_like(op.tensor,
                                   op.tensor.options().dtype(common_dtype_),
                                   LEGACY_CONTIGUOUS_MEMORY_FORMAT);
        op.current_dtype = common_dtype_;
    }

    // Promotes inputs by creating temporaries of the correct dtype
      if (promote_inputs_to_common_dtype() && !op.is_output && op.current_dtype != common_dtype_) {
        op.original_tensor = op.tensor;
        op.tensor = op.tensor.to(common_dtype_);
        op.current_dtype = common_dtype_;
      }
    }
  }
}

StrideVector TensorIterator::compatible_stride(int element_size) const {
  auto stride = StrideVector();
  int64_t next_stride = element_size;
  for (int dim = 0; dim < ndim(); dim++) {
    stride.push_back(next_stride);
    next_stride *= shape_[dim];
  }
  return stride;
}

DimVector TensorIterator::invert_perm(IntArrayRef input) const {
  // Invert the permutation caused by reorder_dimensions. This is not valid
  // after coalesce_dimensions is called.
  TORCH_INTERNAL_ASSERT(!has_coalesced_dimensions_);
  TORCH_INTERNAL_ASSERT(input.size()==perm_.size());
  auto res = DimVector(input.size()); //no initialization needed, every value in res should be written to.
  for (int dim = 0; dim < ndim(); dim++) {
    res[perm_[dim]] = input[dim];
  }
  return res;
}

DimVector TensorIterator::apply_perm_and_mul(IntArrayRef input, int mul) const {
  TORCH_INTERNAL_ASSERT(!has_coalesced_dimensions_);
  auto res = DimVector(input.size(), 0);
  for (size_t i = 0; i < input.size(); i++) {
    res[i] = input[perm_[i]] * mul;
  }
  return res;
}

void TensorIterator::allocate_outputs() {
  for (int i = 0; i < num_outputs_; i++) {
    auto& op = operands_[i];
    if (!op.tensor.defined()) {
      TORCH_INTERNAL_ASSERT(op.is_type_defined(), "no type for operand", i);
      int element_size = elementSize(op.target_dtype);
      if ((requires_channels_last_output_ && ndim() == 4) ||
          (requires_channels_last_3d_output_ && ndim() == 5)) {
        auto tensor_shape = invert_perm(shape_);
        op.tensor = at::empty(tensor_shape, op.options());
        if (requires_channels_last_output_) {
          op.tensor.unsafeGetTensorImpl()->empty_tensor_restride(MemoryFormat::ChannelsLast);
        } else {
          op.tensor.unsafeGetTensorImpl()->empty_tensor_restride(MemoryFormat::ChannelsLast3d);
        }
        // As we are allocating output after permutations is done, we need to
        // make sure that operand's strides are matching element size and
        // dimensions permutations which are stored in _perm
        op.stride_bytes = apply_perm_and_mul(op.tensor.strides(), element_size);
      } else {
        op.stride_bytes = compatible_stride(element_size);
        // check if permutation is just an inverted order
        bool inverted = true;
        for (int i = 1; i <= ndim(); i++) {
          if (perm_[i - 1] != ndim() - i) {
            inverted = false;
            break;
          }
        }
        auto tensor_shape = invert_perm(shape_);
        if (inverted) {
          // can just return contiguous output
          // it is faster because it avoids allocating 0 size tensor and
          // resizing and restriding it
          op.tensor = at::empty(tensor_shape, op.options());
        } else {
          auto tensor_stride = invert_perm(op.stride_bytes);
          for (int dim = 0; dim < ndim(); dim++) {
            tensor_stride[dim] /= element_size;
          }
          op.tensor =
              at::empty_strided(tensor_shape, tensor_stride, op.options());
        }
      }
      op.current_dtype = op.target_dtype;
    }
  }
}

void TensorIterator::compute_names() {
  bool should_infer_names = std::any_of(
      operands_.begin(),
      operands_.end(),
      [](const OperandInfo& op) {
        return op.tensor.defined() && op.tensor.has_names();
      });
  if (!should_infer_names) {
    return;
  }

  for (auto& op : operands_) {
    if (!op.tensor.defined()) continue;
    // Don't include output tensors if we are resizing, since we will
    // clobber their names in any case.  (If the output tensor was
    // also an input tensor, we'll pick it up when it shows up again
    // in operands).
    if (resize_outputs() && op.is_output) continue;
    // perform name inference
    if (names_.empty()) {
      names_ = op.tensor.names();
    } else {
      names_ = NameVector(unify_from_right(names_, op.tensor.names()));
    }
  }
}

void TensorIterator::propagate_names_to_outputs() {
  // names_ can be empty for two reasons:
  // 1. We were performing ops on scalar tensors. Then there should be no names.
  // 2. All of the defined inputs/outputs had no names. Then we shouldn't
  //    run name inference.
  if (names_.empty()) {
    return;
  }

  // propagate names
  for (int i = 0; i < num_outputs_; i++) {
    auto& op = operands_[i];
    // must call propagate_names_to_outputs after outputs have been allocated.
    TORCH_INTERNAL_ASSERT(op.tensor.defined());
    if (!names_.empty()) {
      namedinference::propagate_names(op.tensor, names_);
    }
  }
}

void TensorIterator::coalesce_dimensions() {
  if (ndim() <= 1) {
    return;
  }

  // We can coalesce two adjacent dimensions if either dim has size 1 or if:
  // shape[n] * stride[n] == shape[n + 1].
  auto can_coalesce = [&](int dim0, int dim1) {
    auto shape0 = shape_[dim0];
    auto shape1 = shape_[dim1];
    if (shape0 == 1 || shape1 == 1) {
      return true;
    }
    for (int i = 0; i < ntensors(); i++) {
      auto& stride = operands_[i].stride_bytes;
      if (shape0 * stride[dim0] != stride[dim1]) {
        return false;
      }
    }
    return true;
  };

  // replace each operands stride at dim0 with its stride at dim1
  auto replace_stride = [&](int dim0, int dim1) {
    for (int i = 0; i < ntensors(); i++) {
      auto& stride = operands_[i].stride_bytes;
      stride[dim0] = stride[dim1];
    }
  };

  int prev_dim = 0;
  for (int dim = 1; dim < ndim(); dim++) {
    if (can_coalesce(prev_dim, dim)) {
      if (shape_[prev_dim] == 1) {
        replace_stride(prev_dim, dim);
      }
      shape_[prev_dim] *= shape_[dim];
    } else {
      prev_dim++;
      if (prev_dim != dim) {
        replace_stride(prev_dim, dim);
        shape_[prev_dim] = shape_[dim];
      }
    }
  }

  shape_.resize(prev_dim + 1);
  for (int i = 0; i < ntensors(); i++) {
    operands_[i].stride_bytes.resize(ndim());
  }
  has_coalesced_dimensions_ = true;
}

int64_t TensorIterator::numel() const {
  int64_t numel = 1;
  for (int64_t size : shape_) {
    numel *= size;
  }
  return numel;
}

StrideVector TensorIterator::get_dim_strides(int dim) const {
  auto dims = ndim();
  auto inner_strides = StrideVector();
  for (auto& op : operands_) {
    inner_strides.push_back(dims == 0 ? 0 : op.stride_bytes[dim]);
  }
  return inner_strides;
}

SmallVector<char*, 4> TensorIterator::get_data_ptrs(ArrayRef<char*> base, IntArrayRef counter) const {
  auto ptrs = SmallVector<char*, 4>(base);
  for (int dim = 0; dim < ndim(); dim++) {
    int64_t value = counter[dim];
    for (int arg = 0; arg < ntensors(); arg++) {
      ptrs[arg] += value * operands_[arg].stride_bytes[dim];
    }
  }
  return ptrs;
}

SmallVector<char*, 4> TensorIterator::get_base_ptrs() const {
  auto ptrs = SmallVector<char*, 4>();
  for (int i = 0; i < ntensors(); i++) {
    ptrs.push_back((char*)data_ptr(i));
  }
  return ptrs;
}

bool TensorIterator::is_dim_reduced(int dim) const {
  for (auto& op : operands_) {
    if (op.is_output && op.stride_bytes[dim] == 0 && shape_[dim] > 1) {
      return true;
    }
  }
  return false;
}

void TensorIterator::permute_dimensions(IntArrayRef perm) {
  TORCH_INTERNAL_ASSERT(perm.size() == ndim());

  auto reorder = [perm](IntArrayRef data) {
    auto res = DimVector(data.size(), 0);
    for (size_t i = 0; i < perm.size(); i++) {
      res[i] = data[perm[i]];
    }
    return res;
  };

  // Update shape and strides
  shape_ = reorder(shape_);
  for (auto& op : operands_) {
    if (op.stride_bytes.size() > 0) {
      op.stride_bytes = reorder(op.stride_bytes);
    }
  }
}

int64_t TensorIterator::num_output_elements() const {
  int64_t elem = 1;
  for (int dim = 0; dim < ndim(); dim++) {
    if (operands_[0].stride_bytes[dim] != 0 || shape_[dim] == 0)  {
      elem *= shape_[dim];
    }
  }
  return elem;
}

int TensorIterator::num_reduce_dims() const {
  int count = 0;
  for (int dim = 0; dim < ndim(); dim++) {
    if (operands_[0].stride_bytes[dim] == 0) {
      count++;
    }
  }
  return count;
}

#define LOOP_WRAPPER(ntensor, loop) \
  [=](char** base, const int64_t* strides, int64_t size0, int64_t size1) { \
    auto data = PtrVector(base, base + ntensor);                          \
    const int64_t* outer_strides = &strides[ntensor];                     \
                                                                          \
    for (int64_t i = 0; i < size1; i++) {                                 \
      if (i > 0) {                                                        \
        for (int arg = 0; arg < ntensor; arg++) {                         \
          data[arg] += outer_strides[arg];                                \
        }                                                                 \
      }                                                                   \
      loop(data.data(), strides, size0);                               \
    }                                                                     \
  }

void TensorIterator::for_each(loop_t loop, int64_t grain_size) {
  for_each(LOOP_WRAPPER(ntensors(), loop), grain_size);
}

void TensorIterator::for_each(loop2d_t loop, int64_t grain_size) {
  int64_t numel = this->numel();
  if (numel == 0) {
    return;
  } else if (numel < internal::GRAIN_SIZE || at::get_num_threads() == 1) {
    return serial_for_each(loop, {0, numel});
  } else {
    at::parallel_for(0, numel, grain_size, [&](int64_t begin, int64_t end) {
      serial_for_each(loop, {begin, end});
    });
  }
}

StrideVector TensorIterator::get_strides() const {
  StrideVector strides;
  for (int dim = 0; dim < ndim(); dim++) {
    for (int arg = 0; arg < ntensors(); arg++) {
      strides.push_back(operands_[arg].stride_bytes[dim]);
    }
  }
  return strides;
}

void TensorIterator::serial_for_each(loop_t loop, Range range) const {
  serial_for_each(LOOP_WRAPPER(ntensors(), loop), range);
}

void TensorIterator::serial_for_each(loop2d_t loop, Range range) const {
  if (range.size() == 0) {
    return;
  }
  auto strides = get_strides();
  while (strides.size() < 2 * ntensors()) {
    strides.push_back(0);
  }

  auto base_ptrs = get_base_ptrs();
  if (ndim() <= 1) {
    auto ptrs = get_data_ptrs(base_ptrs, { range.begin });
    loop(ptrs.data(), strides.data(), range.size(), 1);
  } else {
    auto counter = DimCounter(shape_, range);
    while (!counter.is_done()) {
      auto ptrs = get_data_ptrs(base_ptrs, counter.values);
      auto step = counter.max_2d_step();
      loop(ptrs.data(), strides.data(), step[0], step[1]);
      counter.increment(step);
    }
  }
}

bool TensorIterator::is_trivial_1d() const {
  // TODO: check for casting once it's supported
  return ndim() == 1;
}

bool TensorIterator::is_contiguous() const {
  if (numel() == 1) {
    return true;
  }
  if (ndim() != 1) {
    return false;
  }
  return has_contiguous_first_dim();
}


bool TensorIterator::is_scalar(int arg) const {
  const auto& stride = operands_[arg].stride_bytes;
  for (int i = 0; i < ndim(); i++) {
    if (stride[i] != 0 && shape_[i] != 1) {
      return false;
    }
  }
  return true;
}

bool TensorIterator::is_cpu_scalar(int arg) const {
  return is_scalar(arg) && device(arg).is_cpu();
}

void TensorIterator::cast_outputs() {
  for (auto& op : operands_) {
    if (op.is_output && op.original_tensor.defined() &&
        op.original_tensor.scalar_type() != op.current_dtype) {
      op.original_tensor.copy_(op.tensor);
      op.tensor = op.original_tensor;
    }
  }
}

void* TensorIterator::data_ptr(int arg) const {
  return operands_[arg].data;
}

void TensorIterator::remove_operand(int arg) {
  operands_.erase(operands_.begin() + arg);
}

void TensorIterator::unsafe_replace_operand(int arg, void* data) {
  operands_[arg].data = data;
}

void TensorIterator::narrow(int dim, int64_t start, int64_t size) {
  TORCH_INTERNAL_ASSERT(dim < ndim() && size >= 1);
  shape_[dim] = size;
  view_offsets_[dim] += start;
  for (auto& op : operands_) {
    op.data = ((char*)op.data) + op.stride_bytes[dim] * start;
  }
  if (size == 1 && !is_reduction()) {
    coalesce_dimensions();
  }
}

void TensorIterator::select_all_keeping_dim(int start_dim, IntArrayRef indices) {
  TORCH_INTERNAL_ASSERT(start_dim <= ndim());
  for (int i = start_dim; i < ndim(); ++i) {
    for (auto& op : operands_) {
      op.data = ((char*)op.data) + op.stride_bytes[i] * indices[i - start_dim];
    }
    shape_[i] = 1;
  }
}

TensorIterator TensorIterator::binary_op(Tensor& out, const Tensor& a,
    const Tensor& b, bool check_mem_overlap) {
  auto iter = TensorIterator();
  iter.set_check_mem_overlap(check_mem_overlap);
  iter.add_output(out);
  iter.add_input(a);
  iter.add_input(b);
  iter.config_allow_cpu_scalars_ = true;
  iter.promote_inputs_to_common_dtype(true);
  iter.cast_common_dtype_to_outputs(true);
  iter.enforce_safe_casting_to_output(true);
  iter.build();
  return iter;
}

TensorIterator TensorIterator::comparison_op(Tensor& out, const Tensor& a,
    const Tensor& b, bool check_mem_overlap) {
  auto iter = TensorIterator();
  iter.set_check_mem_overlap(check_mem_overlap);
  iter.add_output(out);
  iter.add_input(a);
  iter.add_input(b);
  iter.config_allow_cpu_scalars_ = true;
  iter.promote_inputs_to_common_dtype(true);
  iter.build();
  return iter;
}

TensorIterator TensorIterator::unary_op(Tensor& out, const Tensor& a,
    bool check_mem_overlap) {
  auto iter = TensorIterator();
  iter.set_check_mem_overlap(check_mem_overlap);
  iter.add_output(out);
  iter.add_input(a);
  iter.num_outputs_ = 1;
  iter.cast_common_dtype_to_outputs(true);
  iter.enforce_safe_casting_to_output(true);
  iter.build();
  return iter;
}

TensorIterator TensorIterator::nullary_op(Tensor& out, bool check_mem_overlap) {
  auto iter = TensorIterator();
<<<<<<< HEAD
  iter.set_check_mem_overlap(check_mem_overlap);
=======
  iter.check_all_same_dtype(false);
>>>>>>> 7021635d
  iter.add_output(out);
  // FIXME: workaround for bug: https://github.com/pytorch/pytorch/issues/20342
  iter.config_resize_outputs_ = false;
  iter.build();
  return iter;
}

TensorIterator TensorIterator::reduce_op(Tensor& out, const Tensor& a) {
  TORCH_INTERNAL_ASSERT(out.defined());
  auto iter = TensorIterator();
  iter.add_output(out);
  iter.add_input(a);
  iter.config_resize_outputs_ = false;
  iter.config_is_reduction_ = true;
  // TODO: not supporting casting to outputs is only really necessary for arg{min,max}
  iter.promote_inputs_to_common_dtype(true);
  iter.build();
  return iter;
}

TensorIterator TensorIterator::reduce_op(Tensor& out1, Tensor& out2, const Tensor& a) {
  TORCH_INTERNAL_ASSERT(out1.defined());
  TORCH_INTERNAL_ASSERT(out2.defined());
  TORCH_CHECK((!a.is_cuda() && !out1.is_cuda() && !out2.is_cuda()) || (a.device() == out1.device() && out1.device() == out2.device()),
      "reduce_op(): expected input and both outputs to be on same device, but input is on ", a.device(),
      ", output1 is on ", out1.device(), " and output2 is on", out2.device());
  TORCH_CHECK(out1.dim() == out2.dim(), "reduce_op(): expected both outputs to have same number of dims, but output1 has ", out1.dim(),
      " and output2 has ", out2.dim());
  TORCH_CHECK(out1.sizes() == out2.sizes(), "reduce_op(): expected both outputs to have same sizes, but output1 has ", out1.sizes(),
      " and output2 has ", out2.sizes());
  TORCH_CHECK(out1.strides() == out2.strides(), "reduce_op(): expected both outputs to have same strides, but output1 has ", out1.strides(),
      " and output2 has ", out2.strides());
  auto iter = TensorIterator();
  iter.add_output(out1);
  iter.add_output(out2);
  iter.add_input(a);
  iter.config_resize_outputs_ = false;
  iter.config_is_reduction_ = true;
  iter.check_all_same_dtype(false);
  iter.build();
  return iter;
}

void TensorIterator::mark_outputs() {
  for (int i = 0; i < num_outputs_; i++) {
    operands_[i].is_output = true;
    const auto& output = operands_[i].tensor;
    if (!output.defined()) continue;

    // check if output is also an input
    for (int arg = num_outputs_; arg < ntensors(); arg++) {
      const auto& input = operands_[arg].tensor;
      if (output.is_same(input)) {
        operands_[i].is_read_write = true;
      }
    }
  }
}

void TensorIterator::compute_mem_overlaps() {
  if (!check_mem_overlap()) {
    return;
  }
  for (int i = 0; i < num_outputs_; i++) {
    const auto& output = operands_[i].tensor;
    if (!output.defined()) continue;
    assert_no_internal_overlap(output);
    for (int j = num_outputs_; j < ntensors(); j++) {
      const auto& input = operands_[j].tensor;
      assert_no_partial_overlap(output, input);
    }
  }
}

void TensorIterator::compute_shape() {
  if (static_shape()) return;

  all_ops_same_shape_ = true;
  bool has_scalars = false;
  bool has_tensors = false;
  for (auto& op : operands_) {
    if (!op.tensor.defined()) continue;

    // For now, don't include output tensors when we're resizing outputs.
    // These shapes don't participate in shape computation.
    // This preserves the legacy behavior where torch.add(..., out=dst) resizes
    // the destination tensor.  If the output tensor is also an input, we'll
    // pick it up later in the operands.
    if (resize_outputs() && op.is_output) continue;
    auto shape = op.tensor.sizes();
    if (shape.size() == 0) {
      has_scalars = true;
    } else {
      has_tensors = true;
    }
    if (has_scalars && has_tensors) {
      all_ops_same_shape_ = false;
    }
    if (shape_.empty()) {
      shape_ = shape;
    } else if (!shape.equals(shape_)) {
      all_ops_same_shape_ = false;
      shape_ = DimVector(infer_size(shape_, shape));
    }
  }
  // Outputs cannot be broadcasted. Check that the shape of the outputs matches
  // the inferred shape. There's an exception for write-only tensors to support
  // our legacy behavior that functions with `out=` arguments resize their
  // outputs.
  for (int i = 0; i < num_outputs_; i++) {
    auto& tensor = operands_[i].tensor;
    if (tensor.defined() && !tensor.sizes().equals(shape_)) {
      if (resize_outputs() && !operands_[i].is_read_write) {
        // Preserve legacy resizing behavior of out=... arguments
        // TODO: issue warning
        tensor.resize_(shape_);
        if (requires_channels_last_output_ && tensor.dim() == 4) {
          // Temporary stick to 4d tensor, will update with arbitrary batched later on
          tensor.unsafeGetTensorImpl()->empty_tensor_restride(MemoryFormat::ChannelsLast);
        }
        else if (requires_channels_last_3d_output_ && tensor.dim() == 5) {
          // Temporary stick to 5d tensor, will update with arbitrary batched later on
          tensor.unsafeGetTensorImpl()->empty_tensor_restride(MemoryFormat::ChannelsLast3d);
        }
        continue;
      }
      TORCH_CHECK(is_reduction(), "output with shape ", tensor.sizes(), " doesn't match the broadcast shape ",
                 shape_);
    }
  }
}

void TensorIterator::compute_strides() {
  for (auto& op : operands_) {
    if (op.tensor.defined()) {
      IntArrayRef original_shape = static_shape() ? shape_ : op.tensor.sizes();
      auto original_stride = op.tensor.strides();
      auto element_size_in_bytes = op.tensor.element_size();
      auto offset = ndim() - original_shape.size();
      if (offset > 0)
          op.stride_bytes.resize(ndim(), 0);
      else
          op.stride_bytes.resize(ndim());
      for (size_t i = 0; i < original_shape.size(); i++) {
        if (original_shape[i] == 1) {
          op.stride_bytes[offset + i] = 0;
        } else {
          op.stride_bytes[offset + i] = original_stride[i] * element_size_in_bytes;
        }
      }
    }
  }
}

void TensorIterator::analyze_memory_format() {
  for (auto& op : operands_) {
    if (op.tensor.defined()) {
      if (!requires_channels_last_output_ &&
          op.tensor.suggest_memory_format() == MemoryFormat::ChannelsLast) {
        requires_channels_last_output_ = true;
      }
      else if (!requires_channels_last_3d_output_ &&
          op.tensor.suggest_memory_format() == MemoryFormat::ChannelsLast3d) {
        requires_channels_last_3d_output_ = true;
      }
    }
  }
}

bool TensorIterator::can_use_32bit_indexing() const {
  int64_t max_value = std::numeric_limits<int32_t>::max();
  if (numel() > max_value) {
    return false;
  }
  for (auto& op : operands_) {
    int64_t max_offset = 1;
    for (int dim = 0; dim < ndim(); dim++) {
      max_offset += (shape_[dim] - 1) * op.stride_bytes[dim];
    }
    if (max_offset > max_value) {
      return false;
    }
  }
  return true;
}

std::unique_ptr<TensorIterator> TensorIterator::split(int dim) {
  TORCH_INTERNAL_ASSERT(dim >= 0 && dim < ndim() && shape()[dim] >= 2);
  std::unique_ptr<TensorIterator> copy(new TensorIterator(*this));

  bool overlaps = is_dim_reduced(dim);
  auto copy_size = shape_[dim] / 2;
  auto this_size = shape_[dim] - copy_size;
  copy->narrow(dim, 0, copy_size);
  copy->final_output_ &= !overlaps;
  this->narrow(dim, copy_size, this_size);
  this->accumulate_ |= overlaps;

  return copy;
}

int TensorIterator::get_dim_to_split() const {
  TORCH_INTERNAL_ASSERT(ndim() >= 1);
  int64_t max_extent = -1;
  int dim_to_split = -1;
  for (int dim = ndim() - 1; dim >= 0; dim--) {
    if (shape_[dim] == 0) {
      continue;
    }
    int64_t size = shape_[dim];
    for (auto& op : operands_) {
      int64_t extent = (size - 1) * op.stride_bytes[dim];
      if (extent > max_extent) {
        max_extent = extent;
        dim_to_split = dim;
      }
    }
  }
  TORCH_INTERNAL_ASSERT(max_extent >= 0);
  return dim_to_split;
}

bool TensorIterator::fast_set_up() {
  // This function tries to do a fast setup to avoid needless reordering of dimensions and tracking output strides
  // Return true if it can do fast setup or false otherwise
  // TODO enable fast handling for reductions
  FastSetupType setup_type = compute_fast_setup_type();
  if (setup_type == FastSetupType::NONE) {
    return false;
  }

  // allocate memory for output, memory format depends on setup_type
  switch (setup_type) {
    case FastSetupType::CONTIGUOUS:
      {
        for (int i = 0; i < num_outputs_; i++){
          auto& op = operands_[i];
          if (!op.tensor.defined()) {
            TORCH_INTERNAL_ASSERT(op.is_type_defined(), "no type for operand", i);
            op.tensor = at::empty(shape_, op.options(), MemoryFormat::Contiguous);
            op.current_dtype = op.target_dtype;
          }
        }
        break;
      }
    case FastSetupType::CHANNELS_LAST:
      {
        for (int i = 0; i < num_outputs_; i++){
          auto& op = operands_[i];
          if (!op.tensor.defined()) {
            TORCH_INTERNAL_ASSERT(op.is_type_defined(), "no type for operand", i);
            op.tensor = at::empty(shape_, op.options(), MemoryFormat::ChannelsLast);
            op.current_dtype = op.target_dtype;
          }
        }
        break;
      }
    case FastSetupType::NON_OVERLAPPING_DENSE:
      {
        // find the index of a defined tensor in operands_ start from input tensor
        int i_defined;
        for (i_defined = ntensors() - 1; i_defined >= 0; --i_defined) {
          if (operands_[i_defined].tensor.defined()) break;
        }
        TORCH_CHECK(i_defined >= 0, "Can not find a defined tensor when fast allocating memory to outputs");
        for (int i = 0; i < num_outputs_; i++){
          auto& op = operands_[i];
          if (!op.tensor.defined()) {
            TORCH_INTERNAL_ASSERT(op.is_type_defined(), "no type for operand", i);
            op.tensor = at::empty_strided(shape_, operands_[i_defined].tensor.strides(), op.options());
            op.current_dtype = op.target_dtype;
          }
          else if (resize_outputs() && !op.is_read_write) {
            // Note: This restride logic is for some of the tensor types, eg. qtensor.
            //       These tensor class allocate a contigious output tensor directly no matter
            //       what memory format the input tensors are. So we need to restride output here for fast setup.
            //       We will revisit this logic when doing the TensorIterator refactor work and
            //       it would probably be better to move this logic out of TensorIterator.

            // Check whether output tensor needs restride, output's stride can be different than input tensors
            if (i != i_defined && !op.tensor.strides().equals(operands_[i_defined].tensor.strides())) {
              op.tensor.as_strided_(op.tensor.sizes(), operands_[i_defined].tensor.strides());
            }
          }
        }
        break;
      }
    default:
      TORCH_INTERNAL_ASSERT(false, "Unsupported fast setup type", c10::to_string((int)setup_type));
  }
  //coalescing dimensions consists of collapsing dimensions to 1 (we are limited to contiguous no-broadcast cases here)
  if (ndim() > 1){
    has_coalesced_dimensions_ = true;
  }
  if (ndim() >= 1) {
    shape_[0] = numel();
    shape_.resize(1);
  }
  for (auto& op : operands_ ) {
    auto element_size_in_bytes = op.tensor.element_size();
    op.stride_bytes.resize(ndim());
    if (ndim()>0) {
      op.stride_bytes[0] = element_size_in_bytes;
    }
  }
  return true;
}

FastSetupType TensorIterator::compute_fast_setup_type() {
  if (is_reduction() || !all_ops_same_shape_) {
    return FastSetupType::NONE;
  }

  bool is_contiguous = true;
  bool is_channels_last = true;
  bool is_non_overlapping_and_dense = true;
  for (const auto& op : operands_) {
    if (op.tensor.defined()) {
      is_contiguous &= op.tensor.is_contiguous(at::MemoryFormat::Contiguous);
      is_channels_last &= op.tensor.is_contiguous(at::MemoryFormat::ChannelsLast);
      is_non_overlapping_and_dense &= op.tensor.is_non_overlapping_and_dense();
    }
  }

  if (is_contiguous) {
    return FastSetupType::CONTIGUOUS;
  }
  if (is_channels_last) {
    return FastSetupType::CHANNELS_LAST;
  }
  if (is_non_overlapping_and_dense) {
    int64_t prev = -1;
    // iterate from back to favor inputs' strides, then we check output strides.
    // if only the output's strides is inconstent but all inputs' strides are equal,
    // it is still a NON_OVERLAPPING_DENSE case and output will be restrided in fast_set_up()
    for (int64_t i = ntensors() - 1; i >= 0; --i) {
      const auto& op = operands_[i];
      if (op.tensor.defined()) {
        if (prev < 0) {
          prev = i;
          continue;
        }
        if (!operands_[prev].tensor.strides().equals(op.tensor.strides())) {
          if (!resize_outputs() || !op.is_output || op.is_read_write) {
            return FastSetupType::NONE;
          }
        }
      }
    }
    return FastSetupType::NON_OVERLAPPING_DENSE;
  }
  return FastSetupType::NONE;
}

void TensorIterator::build() {
  // check input tensors memory format to use it during output allocation
  analyze_memory_format();
  // set is_output and is_read_write flags on appropriate tensors
  mark_outputs();
  // Check that the outputs have no internal overlap
  // and do not share memory with inputs.
  compute_mem_overlaps();
  // Check that input dimensions are aligned correctly & compute outnames.
  compute_names();
  // compute the broadcasted shape
  compute_shape();
  // compute the result dtype and device
  compute_types();
  // try fast setup output tensor, if failed, fallback to normal setup
  if (!fast_set_up()) {
    // compute each tensor's stride after broadcasting
    compute_strides();
    // re-order dimensions to improve coalescing
    reorder_dimensions();
    // allocate the output tensor if it's not provided
    allocate_outputs();
    // coalesce adjacent dimensions when possible
    coalesce_dimensions();
  }
  // perform name inference
  propagate_names_to_outputs();

  for (auto& op : operands_) {
    TORCH_INTERNAL_ASSERT(op.tensor.defined());
    op.data = op.tensor.data_ptr();
  }

  // zero out offsets
  // If the tensor is a scalar, we leave room for it
  // So index translations in reduction can access
  // a valid value for the offset
  int64_t ndim_offsets = (ndim() ? ndim() : 1);
  view_offsets_ = DimVector(ndim_offsets, 0);
}

SplitUntil32Bit TensorIterator::with_32bit_indexing() const {
  return SplitUntil32Bit(*this);
}

/// SplitUntil32Bit. Recursively splits an iterator into sub-iterators that
/// can use 32-bit indexing.

SplitUntil32Bit::iterator::iterator(const TensorIterator& iter) {
  vec.emplace_back(new TensorIterator(iter));
  vec.emplace_back(nullptr); // ++ first pops the last element
  ++(*this);
}

SplitUntil32Bit::iterator& SplitUntil32Bit::iterator::operator++() {
  vec.pop_back();
  while (!vec.empty() && !vec.back()->can_use_32bit_indexing()) {
    auto& iter = *vec.back();
    int64_t split_dim = iter.get_dim_to_split();
    vec.emplace_back(iter.split(split_dim));
  }
  return *this;
}

TensorIterator& SplitUntil32Bit::iterator::operator*() const {
  return *vec.back();
}

SplitUntil32Bit::iterator SplitUntil32Bit::begin() const {
  return SplitUntil32Bit::iterator(iter);
}

SplitUntil32Bit::iterator SplitUntil32Bit::end() const {
  return SplitUntil32Bit::iterator();
}

DimCounter::DimCounter(IntArrayRef shape, Range range)
  : shape(shape)
  , range(range)
  , values(shape.size(), 0)
  , offset(range.begin) {
  int64_t linear_offset = range.begin;
  int64_t ndim = values.size();
  for (int dim = 0; dim < ndim; dim++) {
    int64_t size = shape[dim];
    if (size > 0) {
      values[dim] = linear_offset % size;
      linear_offset /= size;
    }
  }
  TORCH_INTERNAL_ASSERT(linear_offset == 0);
}

bool DimCounter::is_done() const {
  return offset >= range.end;
}

void DimCounter::increment(const std::array<int64_t, 2>& step) {
  offset += step[0] * step[1];
  int64_t ndim = values.size();
  int64_t overflow = step[0];
  int i = 0;
  if (step[1] != 1) {
    TORCH_INTERNAL_ASSERT(step[0] == shape[0] && values[0] == 0);
    i = 1;
    overflow = step[1];
  }
  for (; i < ndim && overflow > 0; i++) {
    auto size = shape[i];
    auto prev = values[i];
    auto value = prev + overflow;
    if (value >= size) {
      overflow = 1;
      value -= size;
      TORCH_INTERNAL_ASSERT(value < size);
    } else {
      overflow = 0;
    }
    values[i] = value;
  }
  TORCH_INTERNAL_ASSERT(overflow == 0 || overflow == 1);
}

std::array<int64_t, 2> DimCounter::max_2d_step() const {
  int64_t step0 = std::min(shape[0] - values[0], range.end - offset);
  int64_t step1 = 1;
  if (step0 == shape[0] && shape.size() >= 1) {
    step1 = std::min(shape[1] - values[1], (range.end - offset) / shape[0]);
  }
  return {step0, step1};
}

}  // namespace at<|MERGE_RESOLUTION|>--- conflicted
+++ resolved
@@ -712,11 +712,8 @@
 
 TensorIterator TensorIterator::nullary_op(Tensor& out, bool check_mem_overlap) {
   auto iter = TensorIterator();
-<<<<<<< HEAD
+  iter.check_all_same_dtype(false);
   iter.set_check_mem_overlap(check_mem_overlap);
-=======
-  iter.check_all_same_dtype(false);
->>>>>>> 7021635d
   iter.add_output(out);
   // FIXME: workaround for bug: https://github.com/pytorch/pytorch/issues/20342
   iter.config_resize_outputs_ = false;
