"""Adds docstrings to functions defined in the torch._C"""

import re

import torch._C
from torch._C import _add_docstr as add_docstr


def parse_kwargs(desc):
    """Maps a description of args to a dictionary of {argname: description}.
    Input:
        ('    weight (Tensor): a weight tensor\n' +
         '        Some optional description')
    Output: {
        'weight': \
        'weight (Tensor): a weight tensor\n        Some optional description'
    }
    """
    # Split on exactly 4 spaces after a newline
    regx = re.compile(r"\n\s{4}(?!\s)")
    kwargs = [section.strip() for section in regx.split(desc)]
    kwargs = [section for section in kwargs if len(section) > 0]
    return {desc.split(' ')[0]: desc for desc in kwargs}


def merge_dicts(*dicts):
    return {x: d[x] for d in dicts for x in d}


common_args = parse_kwargs("""
    input (Tensor): the input tensor.
    generator (:class:`torch.Generator`, optional): a pseudorandom number generator for sampling
    out (Tensor, optional): the output tensor.
""")

reduceops_common_args = merge_dicts(common_args, parse_kwargs("""
    dtype (:class:`torch.dtype`, optional): the desired data type of returned tensor.
        If specified, the input tensor is casted to :attr:`dtype` before the operation
        is performed. This is useful for preventing data type overflows. Default: None.
    keepdim (bool): whether the output tensor has :attr:`dim` retained or not.
"""))

multi_dim_common = merge_dicts(reduceops_common_args, parse_kwargs("""
    dim (int or tuple of ints): the dimension or dimensions to reduce.
"""), {'keepdim_details': """
If :attr:`keepdim` is ``True``, the output tensor is of the same size
as :attr:`input` except in the dimension(s) :attr:`dim` where it is of size 1.
Otherwise, :attr:`dim` is squeezed (see :func:`torch.squeeze`), resulting in the
output tensor having 1 (or ``len(dim)``) fewer dimension(s).
"""})

single_dim_common = merge_dicts(reduceops_common_args, parse_kwargs("""
    dim (int): the dimension to reduce.
"""), {'keepdim_details': """If :attr:`keepdim` is ``True``, the output tensor is of the same size
as :attr:`input` except in the dimension :attr:`dim` where it is of size 1.
Otherwise, :attr:`dim` is squeezed (see :func:`torch.squeeze`), resulting in
the output tensor having 1 fewer dimension than :attr:`input`."""})

factory_common_args = merge_dicts(common_args, parse_kwargs("""
    dtype (:class:`torch.dtype`, optional): the desired data type of returned tensor.
        Default: if ``None``, uses a global default (see :func:`torch.set_default_tensor_type`).
    layout (:class:`torch.layout`, optional): the desired layout of returned Tensor.
        Default: ``torch.strided``.
    device (:class:`torch.device`, optional): the desired device of returned tensor.
        Default: if ``None``, uses the current device for the default tensor type
        (see :func:`torch.set_default_tensor_type`). :attr:`device` will be the CPU
        for CPU tensor types and the current CUDA device for CUDA tensor types.
    requires_grad (bool, optional): If autograd should record operations on the
        returned tensor. Default: ``False``.
    pin_memory (bool, optional): If set, returned tensor would be allocated in
        the pinned memory. Works only for CPU tensors. Default: ``False``.
    memory_format (:class:`torch.memory_format`, optional): the desired memory format of
        returned Tensor. Default: ``torch.contiguous_format``.
"""))

factory_like_common_args = parse_kwargs("""
    input (Tensor): the size of :attr:`input` will determine size of the output tensor.
    layout (:class:`torch.layout`, optional): the desired layout of returned tensor.
        Default: if ``None``, defaults to the layout of :attr:`input`.
    dtype (:class:`torch.dtype`, optional): the desired data type of returned Tensor.
        Default: if ``None``, defaults to the dtype of :attr:`input`.
    device (:class:`torch.device`, optional): the desired device of returned tensor.
        Default: if ``None``, defaults to the device of :attr:`input`.
    requires_grad (bool, optional): If autograd should record operations on the
        returned tensor. Default: ``False``.
    pin_memory (bool, optional): If set, returned tensor would be allocated in
        the pinned memory. Works only for CPU tensors. Default: ``False``.
    memory_format (:class:`torch.memory_format`, optional): the desired memory format of
        returned Tensor. Default: ``torch.preserve_format``.
""")

factory_data_common_args = parse_kwargs("""
    data (array_like): Initial data for the tensor. Can be a list, tuple,
        NumPy ``ndarray``, scalar, and other types.
    dtype (:class:`torch.dtype`, optional): the desired data type of returned tensor.
        Default: if ``None``, infers data type from :attr:`data`.
    device (:class:`torch.device`, optional): the desired device of returned tensor.
        Default: if ``None``, uses the current device for the default tensor type
        (see :func:`torch.set_default_tensor_type`). :attr:`device` will be the CPU
        for CPU tensor types and the current CUDA device for CUDA tensor types.
    requires_grad (bool, optional): If autograd should record operations on the
        returned tensor. Default: ``False``.
    pin_memory (bool, optional): If set, returned tensor would be allocated in
        the pinned memory. Works only for CPU tensors. Default: ``False``.
""")

add_docstr(torch.abs, r"""
abs(input, *, out=None) -> Tensor

Computes the absolute value of each element in :attr:`input`.

.. math::
    \text{out}_{i} = |\text{input}_{i}|
""" + r"""
Args:
    {input}

Keyword args:
    {out}

Example::

    >>> torch.abs(torch.tensor([-1, -2, 3]))
    tensor([ 1,  2,  3])
""".format(**common_args))

add_docstr(torch.absolute,
           r"""
absolute(input, out=None) -> Tensor

Alias for :func:`torch.abs`
""".format(**common_args))

add_docstr(torch.acos, r"""
acos(input, *, out=None) -> Tensor

Computes the inverse cosine of each element in :attr:`input`.

.. math::
    \text{out}_{i} = \cos^{-1}(\text{input}_{i})
""" + r"""
Args:
    {input}

Keyword args:
    {out}

Example::

    >>> a = torch.randn(4)
    >>> a
    tensor([ 0.3348, -0.5889,  0.2005, -0.1584])
    >>> torch.acos(a)
    tensor([ 1.2294,  2.2004,  1.3690,  1.7298])
""".format(**common_args))

add_docstr(torch.acosh,
           r"""
acosh(input, out=None) -> Tensor

Returns a new tensor with the inverse hyperbolic cosine of the elements of :attr:`input`.

Note:
    The domain of the inverse hyperbolic cosine is `[1, inf)` and values outside this range
    will be mapped to ``NaN``, except for `+ INF` for which the output is mapped to `+ INF`.

.. math::
    \text{out}_{i} = \cosh^{-1}(\text{input}_{i})
""" + r"""
Args:
    {input}

Keyword arguments:
    {out}

Example::

    >>> a = torch.randn(4).uniform_(1, 2)
    >>> a
    tensor([ 1.3192, 1.9915, 1.9674, 1.7151 ])
    >>> torch.acosh(a)
    tensor([ 0.7791, 1.3120, 1.2979, 1.1341 ])
""".format(**common_args))

add_docstr(torch.add,
           r"""
add(input, other, out=None)

Adds the scalar :attr:`other` to each element of the input :attr:`input`
and returns a new resulting tensor.

.. math::
    \text{{out}} = \text{{input}} + \text{{other}}

If :attr:`input` is of type FloatTensor or DoubleTensor, :attr:`other` must be
a real number, otherwise it should be an integer.

Args:
    {input}
    value (Number): the number to be added to each element of :attr:`input`

Keyword arguments:
    {out}

Example::

    >>> a = torch.randn(4)
    >>> a
    tensor([ 0.0202,  1.0985,  1.3506, -0.6056])
    >>> torch.add(a, 20)
    tensor([ 20.0202,  21.0985,  21.3506,  19.3944])

.. function:: add(input, other, *, alpha=1, out=None)

Each element of the tensor :attr:`other` is multiplied by the scalar
:attr:`alpha` and added to each element of the tensor :attr:`input`.
The resulting tensor is returned.

The shapes of :attr:`input` and :attr:`other` must be
:ref:`broadcastable <broadcasting-semantics>`.

.. math::
    \text{{out}} = \text{{input}} + \text{{alpha}} \times \text{{other}}

If :attr:`other` is of type FloatTensor or DoubleTensor, :attr:`alpha` must be
a real number, otherwise it should be an integer.

Args:
    input (Tensor): the first input tensor
    other (Tensor): the second input tensor
    alpha (Number): the scalar multiplier for :attr:`other`

Keyword arguments:
    {out}

Example::

    >>> a = torch.randn(4)
    >>> a
    tensor([-0.9732, -0.3497,  0.6245,  0.4022])
    >>> b = torch.randn(4, 1)
    >>> b
    tensor([[ 0.3743],
            [-1.7724],
            [-0.5811],
            [-0.8017]])
    >>> torch.add(a, b, alpha=10)
    tensor([[  2.7695,   3.3930,   4.3672,   4.1450],
            [-18.6971, -18.0736, -17.0994, -17.3216],
            [ -6.7845,  -6.1610,  -5.1868,  -5.4090],
            [ -8.9902,  -8.3667,  -7.3925,  -7.6147]])
""".format(**common_args))

add_docstr(torch.addbmm,
           r"""
addbmm(input, batch1, batch2, *, beta=1, alpha=1, out=None) -> Tensor

Performs a batch matrix-matrix product of matrices stored
in :attr:`batch1` and :attr:`batch2`,
with a reduced add step (all matrix multiplications get accumulated
along the first dimension).
:attr:`input` is added to the final result.

:attr:`batch1` and :attr:`batch2` must be 3-D tensors each containing the
same number of matrices.

If :attr:`batch1` is a :math:`(b \times n \times m)` tensor, :attr:`batch2` is a
:math:`(b \times m \times p)` tensor, :attr:`input` must be
:ref:`broadcastable <broadcasting-semantics>` with a :math:`(n \times p)` tensor
and :attr:`out` will be a :math:`(n \times p)` tensor.

.. math::
    out = \beta\ \text{input} + \alpha\ (\sum_{i=0}^{b-1} \text{batch1}_i \mathbin{@} \text{batch2}_i)
""" + r"""
For inputs of type `FloatTensor` or `DoubleTensor`, arguments :attr:`beta` and :attr:`alpha`
must be real numbers, otherwise they should be integers.

Args:
    batch1 (Tensor): the first batch of matrices to be multiplied
    batch2 (Tensor): the second batch of matrices to be multiplied
    beta (Number, optional): multiplier for :attr:`input` (:math:`\beta`)
    input (Tensor): matrix to be added
    alpha (Number, optional): multiplier for `batch1 @ batch2` (:math:`\alpha`)
    {out}

Example::

    >>> M = torch.randn(3, 5)
    >>> batch1 = torch.randn(10, 3, 4)
    >>> batch2 = torch.randn(10, 4, 5)
    >>> torch.addbmm(M, batch1, batch2)
    tensor([[  6.6311,   0.0503,   6.9768, -12.0362,  -2.1653],
            [ -4.8185,  -1.4255,  -6.6760,   8.9453,   2.5743],
            [ -3.8202,   4.3691,   1.0943,  -1.1109,   5.4730]])
""".format(**common_args))

add_docstr(torch.addcdiv,
           r"""
addcdiv(input, tensor1, tensor2, *, value=1, out=None) -> Tensor

Performs the element-wise division of :attr:`tensor1` by :attr:`tensor2`,
multiply the result by the scalar :attr:`value` and add it to :attr:`input`.

.. warning::
    Integer division with addcdiv is no longer supported, and in a future release
    addcdiv will perform a true division of :attr:`tensor1` and :attr:`tensor2`.
    The historic addcdiv behavior can be implemented using :func:`floor_divide`
    for integral inputs
    (:attr:`input` + :attr:`value` * :attr:`tensor1` // :attr:`tensor2`)
    and :func:`div` for float inputs
    (:attr:`input` + :attr:`value` * :attr:`tensor1` / :attr:`tensor2`).
    The future addcdiv behavior can be implemented with :func:`true_divide`
    (:attr:`input` + :attr:`value` * torch.true_divide(:attr:`tensor1`,
    :attr:`tensor2`).

.. math::
    \text{out}_i = \text{input}_i + \text{value} \times \frac{\text{tensor1}_i}{\text{tensor2}_i}
""" + r"""

The shapes of :attr:`input`, :attr:`tensor1`, and :attr:`tensor2` must be
:ref:`broadcastable <broadcasting-semantics>`.

For inputs of type `FloatTensor` or `DoubleTensor`, :attr:`value` must be
a real number, otherwise an integer.

Args:
    input (Tensor): the tensor to be added
    tensor1 (Tensor): the numerator tensor
    tensor2 (Tensor): the denominator tensor
    value (Number, optional): multiplier for :math:`\text{{tensor1}} / \text{{tensor2}}`
    {out}

Example::

    >>> t = torch.randn(1, 3)
    >>> t1 = torch.randn(3, 1)
    >>> t2 = torch.randn(1, 3)
    >>> torch.addcdiv(t, t1, t2, value=0.1)
    tensor([[-0.2312, -3.6496,  0.1312],
            [-1.0428,  3.4292, -0.1030],
            [-0.5369, -0.9829,  0.0430]])
""".format(**common_args))

add_docstr(torch.addcmul,
           r"""
addcmul(input, tensor1, tensor2, *, value=1, out=None) -> Tensor

Performs the element-wise multiplication of :attr:`tensor1`
by :attr:`tensor2`, multiply the result by the scalar :attr:`value`
and add it to :attr:`input`.

.. math::
    \text{out}_i = \text{input}_i + \text{value} \times \text{tensor1}_i \times \text{tensor2}_i
""" + r"""
The shapes of :attr:`tensor`, :attr:`tensor1`, and :attr:`tensor2` must be
:ref:`broadcastable <broadcasting-semantics>`.

For inputs of type `FloatTensor` or `DoubleTensor`, :attr:`value` must be
a real number, otherwise an integer.

Args:
    input (Tensor): the tensor to be added
    tensor1 (Tensor): the tensor to be multiplied
    tensor2 (Tensor): the tensor to be multiplied
    value (Number, optional): multiplier for :math:`tensor1 .* tensor2`
    {out}

Example::

    >>> t = torch.randn(1, 3)
    >>> t1 = torch.randn(3, 1)
    >>> t2 = torch.randn(1, 3)
    >>> torch.addcmul(t, t1, t2, value=0.1)
    tensor([[-0.8635, -0.6391,  1.6174],
            [-0.7617, -0.5879,  1.7388],
            [-0.8353, -0.6249,  1.6511]])
""".format(**common_args))

add_docstr(torch.addmm,
           r"""
addmm(input, mat1, mat2, *, beta=1, alpha=1, out=None) -> Tensor

Performs a matrix multiplication of the matrices :attr:`mat1` and :attr:`mat2`.
The matrix :attr:`input` is added to the final result.

If :attr:`mat1` is a :math:`(n \times m)` tensor, :attr:`mat2` is a
:math:`(m \times p)` tensor, then :attr:`input` must be
:ref:`broadcastable <broadcasting-semantics>` with a :math:`(n \times p)` tensor
and :attr:`out` will be a :math:`(n \times p)` tensor.

:attr:`alpha` and :attr:`beta` are scaling factors on matrix-vector product between
:attr:`mat1` and :attr:`mat2` and the added matrix :attr:`input` respectively.

.. math::
    \text{out} = \beta\ \text{input} + \alpha\ (\text{mat1}_i \mathbin{@} \text{mat2}_i)
""" + r"""
For inputs of type `FloatTensor` or `DoubleTensor`, arguments :attr:`beta` and
:attr:`alpha` must be real numbers, otherwise they should be integers.

Args:
    input (Tensor): matrix to be added
    mat1 (Tensor): the first matrix to be multiplied
    mat2 (Tensor): the second matrix to be multiplied
    beta (Number, optional): multiplier for :attr:`input` (:math:`\beta`)
    alpha (Number, optional): multiplier for :math:`mat1 @ mat2` (:math:`\alpha`)
    {out}

Example::

    >>> M = torch.randn(2, 3)
    >>> mat1 = torch.randn(2, 3)
    >>> mat2 = torch.randn(3, 3)
    >>> torch.addmm(M, mat1, mat2)
    tensor([[-4.8716,  1.4671, -1.3746],
            [ 0.7573, -3.9555, -2.8681]])
""".format(**common_args))

add_docstr(torch.addmv,
           r"""
addmv(input, mat, vec, *, beta=1, alpha=1, out=None) -> Tensor

Performs a matrix-vector product of the matrix :attr:`mat` and
the vector :attr:`vec`.
The vector :attr:`input` is added to the final result.

If :attr:`mat` is a :math:`(n \times m)` tensor, :attr:`vec` is a 1-D tensor of
size `m`, then :attr:`input` must be
:ref:`broadcastable <broadcasting-semantics>` with a 1-D tensor of size `n` and
:attr:`out` will be 1-D tensor of size `n`.

:attr:`alpha` and :attr:`beta` are scaling factors on matrix-vector product between
:attr:`mat` and :attr:`vec` and the added tensor :attr:`input` respectively.

.. math::
    \text{out} = \beta\ \text{input} + \alpha\ (\text{mat} \mathbin{@} \text{vec})
""" + r"""
For inputs of type `FloatTensor` or `DoubleTensor`, arguments :attr:`beta` and
:attr:`alpha` must be real numbers, otherwise they should be integers

Args:
    input (Tensor): vector to be added
    mat (Tensor): matrix to be multiplied
    vec (Tensor): vector to be multiplied
    beta (Number, optional): multiplier for :attr:`input` (:math:`\beta`)
    alpha (Number, optional): multiplier for :math:`mat @ vec` (:math:`\alpha`)
    {out}

Example::

    >>> M = torch.randn(2)
    >>> mat = torch.randn(2, 3)
    >>> vec = torch.randn(3)
    >>> torch.addmv(M, mat, vec)
    tensor([-0.3768, -5.5565])
""".format(**common_args))

add_docstr(torch.addr,
           r"""
addr(input, vec1, vec2, *, beta=1, alpha=1, out=None) -> Tensor

Performs the outer-product of vectors :attr:`vec1` and :attr:`vec2`
and adds it to the matrix :attr:`input`.

Optional values :attr:`beta` and :attr:`alpha` are scaling factors on the
outer product between :attr:`vec1` and :attr:`vec2` and the added matrix
:attr:`input` respectively.

.. math::
    \text{out} = \beta\ \text{input} + \alpha\ (\text{vec1} \otimes \text{vec2})
""" + r"""
If :attr:`vec1` is a vector of size `n` and :attr:`vec2` is a vector
of size `m`, then :attr:`input` must be
:ref:`broadcastable <broadcasting-semantics>` with a matrix of size
:math:`(n \times m)` and :attr:`out` will be a matrix of size
:math:`(n \times m)`.

For inputs of type `FloatTensor` or `DoubleTensor`, arguments :attr:`beta` and
:attr:`alpha` must be real numbers, otherwise they should be integers

Args:
    input (Tensor): matrix to be added
    vec1 (Tensor): the first vector of the outer product
    vec2 (Tensor): the second vector of the outer product
    beta (Number, optional): multiplier for :attr:`input` (:math:`\beta`)
    alpha (Number, optional): multiplier for :math:`\text{{vec1}} \otimes \text{{vec2}}` (:math:`\alpha`)
    {out}

Example::

    >>> vec1 = torch.arange(1., 4.)
    >>> vec2 = torch.arange(1., 3.)
    >>> M = torch.zeros(3, 2)
    >>> torch.addr(M, vec1, vec2)
    tensor([[ 1.,  2.],
            [ 2.,  4.],
            [ 3.,  6.]])
""".format(**common_args))

add_docstr(torch.allclose,
           r"""
allclose(input, other, rtol=1e-05, atol=1e-08, equal_nan=False) -> bool

This function checks if all :attr:`input` and :attr:`other` satisfy the condition:

.. math::
    \lvert \text{input} - \text{other} \rvert \leq \texttt{atol} + \texttt{rtol} \times \lvert \text{other} \rvert
""" + r"""
elementwise, for all elements of :attr:`input` and :attr:`other`. The behaviour of this function is analogous to
`numpy.allclose <https://docs.scipy.org/doc/numpy/reference/generated/numpy.allclose.html>`_

Args:
    input (Tensor): first tensor to compare
    other (Tensor): second tensor to compare
    atol (float, optional): absolute tolerance. Default: 1e-08
    rtol (float, optional): relative tolerance. Default: 1e-05
    equal_nan (bool, optional): if ``True``, then two ``NaN`` s will be considered equal. Default: ``False``

Example::

    >>> torch.allclose(torch.tensor([10000., 1e-07]), torch.tensor([10000.1, 1e-08]))
    False
    >>> torch.allclose(torch.tensor([10000., 1e-08]), torch.tensor([10000.1, 1e-09]))
    True
    >>> torch.allclose(torch.tensor([1.0, float('nan')]), torch.tensor([1.0, float('nan')]))
    False
    >>> torch.allclose(torch.tensor([1.0, float('nan')]), torch.tensor([1.0, float('nan')]), equal_nan=True)
    True
""")

add_docstr(torch.angle,
           r"""
angle(input, out=None) -> Tensor

Computes the element-wise angle (in radians) of the given :attr:`input` tensor.

.. math::
    \text{out}_{i} = angle(\text{input}_{i})
""" + r"""
Args:
    {input}
    {out}

Example::

    >>> torch.angle(torch.tensor([-1 + 1j, -2 + 2j, 3 - 3j]))*180/3.14159
    tensor([ 135.,  135,  -45])
""".format(**common_args))

add_docstr(torch.as_strided,
           r"""
as_strided(input, size, stride, storage_offset=0) -> Tensor

Create a view of an existing `torch.Tensor` :attr:`input` with specified
:attr:`size`, :attr:`stride` and :attr:`storage_offset`.

.. warning::
    More than one element of a created tensor may refer to a single memory
    location. As a result, in-place operations (especially ones that are
    vectorized) may result in incorrect behavior. If you need to write to
    the tensors, please clone them first.

    Many PyTorch functions, which return a view of a tensor, are internally
    implemented with this function. Those functions, like
    :meth:`torch.Tensor.expand`, are easier to read and are therefore more
    advisable to use.


Args:
    {input}
    size (tuple or ints): the shape of the output tensor
    stride (tuple or ints): the stride of the output tensor
    storage_offset (int, optional): the offset in the underlying storage of the output tensor

Example::

    >>> x = torch.randn(3, 3)
    >>> x
    tensor([[ 0.9039,  0.6291,  1.0795],
            [ 0.1586,  2.1939, -0.4900],
            [-0.1909, -0.7503,  1.9355]])
    >>> t = torch.as_strided(x, (2, 2), (1, 2))
    >>> t
    tensor([[0.9039, 1.0795],
            [0.6291, 0.1586]])
    >>> t = torch.as_strided(x, (2, 2), (1, 2), 1)
    tensor([[0.6291, 0.1586],
            [1.0795, 2.1939]])
""".format(**common_args))

add_docstr(torch.as_tensor,
           r"""
as_tensor(data, dtype=None, device=None) -> Tensor

Convert the data into a `torch.Tensor`. If the data is already a `Tensor` with the same `dtype` and `device`,
no copy will be performed, otherwise a new `Tensor` will be returned with computational graph retained if data
`Tensor` has ``requires_grad=True``. Similarly, if the data is an ``ndarray`` of the corresponding `dtype` and
the `device` is the cpu, no copy will be performed.

Args:
    {data}
    {dtype}
    {device}

Example::

    >>> a = numpy.array([1, 2, 3])
    >>> t = torch.as_tensor(a)
    >>> t
    tensor([ 1,  2,  3])
    >>> t[0] = -1
    >>> a
    array([-1,  2,  3])

    >>> a = numpy.array([1, 2, 3])
    >>> t = torch.as_tensor(a, device=torch.device('cuda'))
    >>> t
    tensor([ 1,  2,  3])
    >>> t[0] = -1
    >>> a
    array([1,  2,  3])
""".format(**factory_data_common_args))

add_docstr(torch.asin,
           r"""
asin(input, out=None) -> Tensor

Returns a new tensor with the arcsine  of the elements of :attr:`input`.

.. math::
    \text{out}_{i} = \sin^{-1}(\text{input}_{i})
""" + r"""
Args:
    {input}
    {out}

Example::

    >>> a = torch.randn(4)
    >>> a
    tensor([-0.5962,  1.4985, -0.4396,  1.4525])
    >>> torch.asin(a)
    tensor([-0.6387,     nan, -0.4552,     nan])
""".format(**common_args))

add_docstr(torch.asinh,
           r"""
asinh(input, out=None) -> Tensor

Returns a new tensor with the inverse hyperbolic sine of the elements of :attr:`input`.

.. math::
    \text{out}_{i} = \sinh^{-1}(\text{input}_{i})
""" + r"""
Args:
    {input}

Keyword arguments:
    {out}

Example::

    >>> a = torch.randn(4)
    >>> a
    tensor([ 0.1606, -1.4267, -1.0899, -1.0250 ])
    >>> torch.asinh(a)
    tensor([ 0.1599, -1.1534, -0.9435, -0.8990 ])
""".format(**common_args))

add_docstr(torch.atan,
           r"""
atan(input, out=None) -> Tensor

Returns a new tensor with the arctangent  of the elements of :attr:`input`.

.. math::
    \text{out}_{i} = \tan^{-1}(\text{input}_{i})
""" + r"""
Args:
    {input}
    {out}

Example::

    >>> a = torch.randn(4)
    >>> a
    tensor([ 0.2341,  0.2539, -0.6256, -0.6448])
    >>> torch.atan(a)
    tensor([ 0.2299,  0.2487, -0.5591, -0.5727])
""".format(**common_args))

add_docstr(torch.atan2,
           r"""
atan2(input, other, out=None) -> Tensor

Element-wise arctangent of :math:`\text{{input}}_{{i}} / \text{{other}}_{{i}}`
with consideration of the quadrant. Returns a new tensor with the signed angles
in radians between vector :math:`(\text{{other}}_{{i}}, \text{{input}}_{{i}})`
and vector :math:`(1, 0)`. (Note that :math:`\text{{other}}_{{i}}`, the second
parameter, is the x-coordinate, while :math:`\text{{input}}_{{i}}`, the first
parameter, is the y-coordinate.)

The shapes of ``input`` and ``other`` must be
:ref:`broadcastable <broadcasting-semantics>`.

Args:
    input (Tensor): the first input tensor
    other (Tensor): the second input tensor
    {out}

Example::

    >>> a = torch.randn(4)
    >>> a
    tensor([ 0.9041,  0.0196, -0.3108, -2.4423])
    >>> torch.atan2(a, torch.randn(4))
    tensor([ 0.9833,  0.0811, -1.9743, -1.4151])
""".format(**common_args))

add_docstr(torch.atanh,
           r"""
atanh(input, out=None) -> Tensor

Returns a new tensor with the inverse hyperbolic tangent of the elements of :attr:`input`.

Note:
    The domain of the inverse hyperbolic tangent is `(-1, 1)` and values outside this range
    will be mapped to ``NaN``, except for the values `1` and `-1` for which the output is
    mapped to `+/-INF` respectively.

.. math::
    \text{out}_{i} = \tanh^{-1}(\text{input}_{i})
""" + r"""
Args:
    {input}

Keyword arguments:
    {out}

Example::

    >>> a = torch.randn(4).uniform_(-1, 1)
    >>> a
    tensor([ -0.9385, 0.2968, -0.8591, -0.1871 ])
    >>> torch.atanh(a)
    tensor([ -1.7253, 0.3060, -1.2899, -0.1893 ])
""".format(**common_args))

add_docstr(torch.baddbmm,
           r"""
baddbmm(input, batch1, batch2, *, beta=1, alpha=1, out=None) -> Tensor

Performs a batch matrix-matrix product of matrices in :attr:`batch1`
and :attr:`batch2`.
:attr:`input` is added to the final result.

:attr:`batch1` and :attr:`batch2` must be 3-D tensors each containing the same
number of matrices.

If :attr:`batch1` is a :math:`(b \times n \times m)` tensor, :attr:`batch2` is a
:math:`(b \times m \times p)` tensor, then :attr:`input` must be
:ref:`broadcastable <broadcasting-semantics>` with a
:math:`(b \times n \times p)` tensor and :attr:`out` will be a
:math:`(b \times n \times p)` tensor. Both :attr:`alpha` and :attr:`beta` mean the
same as the scaling factors used in :meth:`torch.addbmm`.

.. math::
    \text{out}_i = \beta\ \text{input}_i + \alpha\ (\text{batch1}_i \mathbin{@} \text{batch2}_i)
""" + r"""
For inputs of type `FloatTensor` or `DoubleTensor`, arguments :attr:`beta` and
:attr:`alpha` must be real numbers, otherwise they should be integers.

Args:
    input (Tensor): the tensor to be added
    batch1 (Tensor): the first batch of matrices to be multiplied
    batch2 (Tensor): the second batch of matrices to be multiplied
    beta (Number, optional): multiplier for :attr:`input` (:math:`\beta`)
    alpha (Number, optional): multiplier for :math:`\text{{batch1}} \mathbin{{@}} \text{{batch2}}` (:math:`\alpha`)
    {out}

Example::

    >>> M = torch.randn(10, 3, 5)
    >>> batch1 = torch.randn(10, 3, 4)
    >>> batch2 = torch.randn(10, 4, 5)
    >>> torch.baddbmm(M, batch1, batch2).size()
    torch.Size([10, 3, 5])
""".format(**common_args))

add_docstr(torch.bernoulli,
           r"""
bernoulli(input, *, generator=None, out=None) -> Tensor

Draws binary random numbers (0 or 1) from a Bernoulli distribution.

The :attr:`input` tensor should be a tensor containing probabilities
to be used for drawing the binary random number.
Hence, all values in :attr:`input` have to be in the range:
:math:`0 \leq \text{input}_i \leq 1`.

The :math:`\text{i}^{th}` element of the output tensor will draw a
value :math:`1` according to the :math:`\text{i}^{th}` probability value given
in :attr:`input`.

.. math::
    \text{out}_{i} \sim \mathrm{Bernoulli}(p = \text{input}_{i})
""" + r"""
The returned :attr:`out` tensor only has values 0 or 1 and is of the same
shape as :attr:`input`.

:attr:`out` can have integral ``dtype``, but :attr:`input` must have floating
point ``dtype``.

Args:
    input (Tensor): the input tensor of probability values for the Bernoulli distribution
    {generator}
    {out}

Example::

    >>> a = torch.empty(3, 3).uniform_(0, 1)  # generate a uniform random matrix with range [0, 1]
    >>> a
    tensor([[ 0.1737,  0.0950,  0.3609],
            [ 0.7148,  0.0289,  0.2676],
            [ 0.9456,  0.8937,  0.7202]])
    >>> torch.bernoulli(a)
    tensor([[ 1.,  0.,  0.],
            [ 0.,  0.,  0.],
            [ 1.,  1.,  1.]])

    >>> a = torch.ones(3, 3) # probability of drawing "1" is 1
    >>> torch.bernoulli(a)
    tensor([[ 1.,  1.,  1.],
            [ 1.,  1.,  1.],
            [ 1.,  1.,  1.]])
    >>> a = torch.zeros(3, 3) # probability of drawing "1" is 0
    >>> torch.bernoulli(a)
    tensor([[ 0.,  0.,  0.],
            [ 0.,  0.,  0.],
            [ 0.,  0.,  0.]])
""".format(**common_args))

add_docstr(torch.bincount,
           r"""
bincount(input, weights=None, minlength=0) -> Tensor

Count the frequency of each value in an array of non-negative ints.

The number of bins (size 1) is one larger than the largest value in
:attr:`input` unless :attr:`input` is empty, in which case the result is a
tensor of size 0. If :attr:`minlength` is specified, the number of bins is at least
:attr:`minlength` and if :attr:`input` is empty, then the result is tensor of size
:attr:`minlength` filled with zeros. If ``n`` is the value at position ``i``,
``out[n] += weights[i]`` if :attr:`weights` is specified else
``out[n] += 1``.

Note:
    In some circumstances when using the CUDA backend with CuDNN, this operator
    may select a nondeterministic algorithm to increase performance. If this is
    undesirable, you can try to make the operation deterministic (potentially at
    a performance cost) by setting ``torch.backends.cudnn.deterministic =
    True``.
    Please see the notes on :doc:`/notes/randomness` for background.

Arguments:
    input (Tensor): 1-d int tensor
    weights (Tensor): optional, weight for each value in the input tensor.
        Should be of same size as input tensor.
    minlength (int): optional, minimum number of bins. Should be non-negative.

Returns:
    output (Tensor): a tensor of shape ``Size([max(input) + 1])`` if
    :attr:`input` is non-empty, else ``Size(0)``

Example::

    >>> input = torch.randint(0, 8, (5,), dtype=torch.int64)
    >>> weights = torch.linspace(0, 1, steps=5)
    >>> input, weights
    (tensor([4, 3, 6, 3, 4]),
     tensor([ 0.0000,  0.2500,  0.5000,  0.7500,  1.0000])

    >>> torch.bincount(input)
    tensor([0, 0, 0, 2, 2, 0, 1])

    >>> input.bincount(weights)
    tensor([0.0000, 0.0000, 0.0000, 1.0000, 1.0000, 0.0000, 0.5000])
""")

add_docstr(torch.bitwise_not,
           r"""
bitwise_not(input, out=None) -> Tensor

Computes the bitwise NOT of the given input tensor. The input tensor must be of
integral or Boolean types. For bool tensors, it computes the logical NOT.

Args:
    {input}
    {out}

Example:

    >>> torch.bitwise_not(torch.tensor([-1, -2, 3], dtype=torch.int8))
    tensor([ 0,  1, -4], dtype=torch.int8)
""".format(**common_args))

add_docstr(torch.bmm,
           r"""
bmm(input, mat2, deterministic=False, out=None) -> Tensor

Performs a batch matrix-matrix product of matrices stored in :attr:`input`
and :attr:`mat2`.

:attr:`input` and :attr:`mat2` must be 3-D tensors each containing
the same number of matrices.

If :attr:`input` is a :math:`(b \times n \times m)` tensor, :attr:`mat2` is a
:math:`(b \times m \times p)` tensor, :attr:`out` will be a
:math:`(b \times n \times p)` tensor.

.. math::
    \text{out}_i = \text{input}_i \mathbin{@} \text{mat2}_i
""" + r"""
.. note:: This function does not :ref:`broadcast <broadcasting-semantics>`.
          For broadcasting matrix products, see :func:`torch.matmul`.

Args:
    input (Tensor): the first batch of matrices to be multiplied
    mat2 (Tensor): the second batch of matrices to be multiplied
    deterministic (bool, optional): flag to choose between a faster non-deterministic
                                    calculation, or a slower deterministic calculation.
                                    This argument is only available for sparse-dense CUDA bmm.
                                    Default: ``False``
    {out}

Example::

    >>> input = torch.randn(10, 3, 4)
    >>> mat2 = torch.randn(10, 4, 5)
    >>> res = torch.bmm(input, mat2)
    >>> res.size()
    torch.Size([10, 3, 5])
""".format(**common_args))

add_docstr(torch.bitwise_and,
           r"""
bitwise_and(input, other, out=None) -> Tensor

Computes the bitwise AND of :attr:`input` and :attr:`other`. The input tensor must be of
integral or Boolean types. For bool tensors, it computes the logical AND.

Args:
    input: the first input tensor
    other: the second input tensor
    {out}

Example:

    >>> torch.bitwise_and(torch.tensor([-1, -2, 3], dtype=torch.int8), torch.tensor([1, 0, 3], dtype=torch.int8))
    tensor([1, 0,  3], dtype=torch.int8)
    >>> torch.bitwise_and(torch.tensor([True, True, False]), torch.tensor([False, True, False]))
    tensor([ False, True, False])
""".format(**common_args))

add_docstr(torch.bitwise_or,
           r"""
bitwise_or(input, other, out=None) -> Tensor

Computes the bitwise OR of :attr:`input` and :attr:`other`. The input tensor must be of
integral or Boolean types. For bool tensors, it computes the logical OR.

Args:
    input: the first input tensor
    other: the second input tensor
    {out}

Example:

    >>> torch.bitwise_or(torch.tensor([-1, -2, 3], dtype=torch.int8), torch.tensor([1, 0, 3], dtype=torch.int8))
    tensor([-1, -2,  3], dtype=torch.int8)
    >>> torch.bitwise_or(torch.tensor([True, True, False]), torch.tensor([False, True, False]))
    tensor([ True, True, False])
""".format(**common_args))

add_docstr(torch.bitwise_xor,
           r"""
bitwise_xor(input, other, out=None) -> Tensor

Computes the bitwise XOR of :attr:`input` and :attr:`other`. The input tensor must be of
integral or Boolean types. For bool tensors, it computes the logical XOR.

Args:
    input: the first input tensor
    other: the second input tensor
    {out}

Example:

    >>> torch.bitwise_xor(torch.tensor([-1, -2, 3], dtype=torch.int8), torch.tensor([1, 0, 3], dtype=torch.int8))
    tensor([-2, -2,  0], dtype=torch.int8)
    >>> torch.bitwise_xor(torch.tensor([True, True, False]), torch.tensor([False, True, False]))
    tensor([ True, False, False])
""".format(**common_args))

add_docstr(torch.stack,
           r"""
stack(tensors, dim=0, out=None) -> Tensor

Concatenates sequence of tensors along a new dimension.

All tensors need to be of the same size.

Arguments:
    tensors (sequence of Tensors): sequence of tensors to concatenate
    dim (int): dimension to insert. Has to be between 0 and the number
        of dimensions of concatenated tensors (inclusive)
    {out}
""".format(**common_args))

add_docstr(torch.chunk,
           r"""
chunk(input, chunks, dim=0) -> List of Tensors

Splits a tensor into a specific number of chunks. Each chunk is a view of
the input tensor.

Last chunk will be smaller if the tensor size along the given dimension
:attr:`dim` is not divisible by :attr:`chunks`.

Arguments:
    input (Tensor): the tensor to split
    chunks (int): number of chunks to return
    dim (int): dimension along which to split the tensor
""")

add_docstr(torch.unsafe_chunk,
           r"""
unsafe_chunk(input, chunks, dim=0) -> List of Tensors

Works like :func:`torch.chunk` but without enforcing the autograd restrictions
on inplace modification of the outputs.

.. warning::
    This function is safe to use as long as only the input, or only the outputs
    are modified inplace after calling this function. It is user's
    responsibility to ensure that is the case. If both the input and one or more
    of the outputs are modified inplace, gradients computed by autograd will be
    silently incorrect.
""")

add_docstr(torch.unsafe_split,
           r"""
unsafe_split(tensor, split_size_or_sections, dim=0) -> List of Tensors

Works like :func:`torch.split` but without enforcing the autograd restrictions
on inplace modification of the outputs.

.. warning::
    This function is safe to use as long as only the input, or only the outputs
    are modified inplace after calling this function. It is user's
    responsibility to ensure that is the case. If both the input and one or more
    of the outputs are modified inplace, gradients computed by autograd will be
    silently incorrect.
""")

add_docstr(torch.can_cast,
           r"""
can_cast(from, to) -> bool

Determines if a type conversion is allowed under PyTorch casting rules
described in the type promotion :ref:`documentation <type-promotion-doc>`.

Args:
    from (dtype): The original :class:`torch.dtype`.
    to (dtype): The target :class:`torch.dtype`.

Example::

    >>> torch.can_cast(torch.double, torch.float)
    True
    >>> torch.can_cast(torch.float, torch.int)
    False
""")

add_docstr(torch.cat,
           r"""
cat(tensors, dim=0, out=None) -> Tensor

Concatenates the given sequence of :attr:`seq` tensors in the given dimension.
All tensors must either have the same shape (except in the concatenating
dimension) or be empty.

:func:`torch.cat` can be seen as an inverse operation for :func:`torch.split`
and :func:`torch.chunk`.

:func:`torch.cat` can be best understood via examples.

Args:
    tensors (sequence of Tensors): any python sequence of tensors of the same type.
        Non-empty tensors provided must have the same shape, except in the
        cat dimension.
    dim (int, optional): the dimension over which the tensors are concatenated
    {out}

Example::

    >>> x = torch.randn(2, 3)
    >>> x
    tensor([[ 0.6580, -1.0969, -0.4614],
            [-0.1034, -0.5790,  0.1497]])
    >>> torch.cat((x, x, x), 0)
    tensor([[ 0.6580, -1.0969, -0.4614],
            [-0.1034, -0.5790,  0.1497],
            [ 0.6580, -1.0969, -0.4614],
            [-0.1034, -0.5790,  0.1497],
            [ 0.6580, -1.0969, -0.4614],
            [-0.1034, -0.5790,  0.1497]])
    >>> torch.cat((x, x, x), 1)
    tensor([[ 0.6580, -1.0969, -0.4614,  0.6580, -1.0969, -0.4614,  0.6580,
             -1.0969, -0.4614],
            [-0.1034, -0.5790,  0.1497, -0.1034, -0.5790,  0.1497, -0.1034,
             -0.5790,  0.1497]])
""".format(**common_args))

add_docstr(torch.ceil,
           r"""
ceil(input, out=None) -> Tensor

Returns a new tensor with the ceil of the elements of :attr:`input`,
the smallest integer greater than or equal to each element.

.. math::
    \text{out}_{i} = \left\lceil \text{input}_{i} \right\rceil = \left\lfloor \text{input}_{i} \right\rfloor + 1
""" + r"""
Args:
    {input}
    {out}

Example::

    >>> a = torch.randn(4)
    >>> a
    tensor([-0.6341, -1.4208, -1.0900,  0.5826])
    >>> torch.ceil(a)
    tensor([-0., -1., -1.,  1.])
""".format(**common_args))

add_docstr(torch.real,
           r"""
real(input) -> Tensor

Returns a new tensor containing real values of the :attr:`self` tensor.
The returned tensor and :attr:`self` share the same underlying storage.

.. warning::
    :func:`real` is only supported for tensors with complex dtypes.

Args:
    {input}

Example::
    >>> x=torch.randn(4, dtype=torch.cfloat)
    >>> x
    tensor([(0.3100+0.3553j), (-0.5445-0.7896j), (-1.6492-0.0633j), (-0.0638-0.8119j)])
    >>> x.real
    tensor([ 0.3100, -0.5445, -1.6492, -0.0638])

""".format(**common_args))

add_docstr(torch.imag,
           r"""
imag(input) -> Tensor

Returns a new tensor containing imaginary values of the :attr:`self` tensor.
The returned tensor and :attr:`self` share the same underlying storage.

.. warning::
    :func:`imag` is only supported for tensors with complex dtypes.

Args:
    {input}

Example::
    >>> x=torch.randn(4, dtype=torch.cfloat)
    >>> x
    tensor([(0.3100+0.3553j), (-0.5445-0.7896j), (-1.6492-0.0633j), (-0.0638-0.8119j)])
    >>> x.imag
    tensor([ 0.3553, -0.7896, -0.0633, -0.8119])

""".format(**common_args))

add_docstr(torch.view_as_real,
           r"""
view_as_real(input) -> Tensor

Returns a view of :attr:`input` as a real tensor. For an input complex tensor of
:attr:`size` :math:`m1, m2, \dots, mi`, this function returns a new
real tensor of size :math:`m1, m2, \dots, mi, 2`, where the last dimension of size 2
represents the real and imaginary components of complex numbers.

.. warning::
    :func:`view_as_real` is only supported for tensors with ``complex dtypes``.

Args:
    {input}

Example::
    >>> x=torch.randn(4, dtype=torch.cfloat)
    >>> x
    tensor([(0.4737-0.3839j), (-0.2098-0.6699j), (0.3470-0.9451j), (-0.5174-1.3136j)])
    >>> torch.view_as_real(x)
    tensor([[ 0.4737, -0.3839],
            [-0.2098, -0.6699],
            [ 0.3470, -0.9451],
            [-0.5174, -1.3136]])
""".format(**common_args))

add_docstr(torch.view_as_complex,
           r"""
view_as_complex(input) -> Tensor

Returns a view of :attr:`input` as a complex tensor. For an input complex
tensor of :attr:`size` :math:`m1, m2, \dots, mi, 2`, this function returns a
new complex tensor of :attr:`size` :math:`m1, m2, \dots, mi` where the last
dimension of the input tensor is expected to represent the real and imaginary
components of complex numbers.

.. warning::
    :func:`view_as_complex` is only supported for tensors with
    :class:`torch.dtype` ``torch.float64`` and ``torch.float32``.  The input is
    expected to have the last dimension of :attr:`size` 2. In addition, the
    tensor must have a `stride` of 1 for its last dimension. The strides of all
    other dimensions must be even numbers.

Args:
    {input}

Example::
    >>> x=torch.randn(4, 2)
    >>> x
    tensor([[ 1.6116, -0.5772],
            [-1.4606, -0.9120],
            [ 0.0786, -1.7497],
            [-0.6561, -1.6623]])
    >>> torch.view_as_complex(x)
    tensor([(1.6116-0.5772j), (-1.4606-0.9120j), (0.0786-1.7497j), (-0.6561-1.6623j)])
""".format(**common_args))

add_docstr(torch.reciprocal,
           r"""
reciprocal(input, out=None) -> Tensor

Returns a new tensor with the reciprocal of the elements of :attr:`input`

.. math::
    \text{out}_{i} = \frac{1}{\text{input}_{i}}
""" + r"""
Args:
    {input}
    {out}

Example::

    >>> a = torch.randn(4)
    >>> a
    tensor([-0.4595, -2.1219, -1.4314,  0.7298])
    >>> torch.reciprocal(a)
    tensor([-2.1763, -0.4713, -0.6986,  1.3702])
""".format(**common_args))

add_docstr(torch.cholesky, r"""
cholesky(input, upper=False, out=None) -> Tensor

Computes the Cholesky decomposition of a symmetric positive-definite
matrix :math:`A` or for batches of symmetric positive-definite matrices.

If :attr:`upper` is ``True``, the returned matrix ``U`` is upper-triangular, and
the decomposition has the form:

.. math::

  A = U^TU

If :attr:`upper` is ``False``, the returned matrix ``L`` is lower-triangular, and
the decomposition has the form:

.. math::

    A = LL^T

If :attr:`upper` is ``True``, and :math:`A` is a batch of symmetric positive-definite
matrices, then the returned tensor will be composed of upper-triangular Cholesky factors
of each of the individual matrices. Similarly, when :attr:`upper` is ``False``, the returned
tensor will be composed of lower-triangular Cholesky factors of each of the individual
matrices.

Args:
    input (Tensor): the input tensor :math:`A` of size :math:`(*, n, n)` where `*` is zero or more
                batch dimensions consisting of symmetric positive-definite matrices.
    upper (bool, optional): flag that indicates whether to return a
                            upper or lower triangular matrix. Default: ``False``
    out (Tensor, optional): the output matrix

Example::

    >>> a = torch.randn(3, 3)
    >>> a = torch.mm(a, a.t()) # make symmetric positive-definite
    >>> l = torch.cholesky(a)
    >>> a
    tensor([[ 2.4112, -0.7486,  1.4551],
            [-0.7486,  1.3544,  0.1294],
            [ 1.4551,  0.1294,  1.6724]])
    >>> l
    tensor([[ 1.5528,  0.0000,  0.0000],
            [-0.4821,  1.0592,  0.0000],
            [ 0.9371,  0.5487,  0.7023]])
    >>> torch.mm(l, l.t())
    tensor([[ 2.4112, -0.7486,  1.4551],
            [-0.7486,  1.3544,  0.1294],
            [ 1.4551,  0.1294,  1.6724]])
    >>> a = torch.randn(3, 2, 2)
    >>> a = torch.matmul(a, a.transpose(-1, -2)) + 1e-03 # make symmetric positive-definite
    >>> l = torch.cholesky(a)
    >>> z = torch.matmul(l, l.transpose(-1, -2))
    >>> torch.max(torch.abs(z - a)) # Max non-zero
    tensor(2.3842e-07)
""")

add_docstr(torch.cholesky_solve, r"""
cholesky_solve(input, input2, upper=False, out=None) -> Tensor

Solves a linear system of equations with a positive semidefinite
matrix to be inverted given its Cholesky factor matrix :math:`u`.

If :attr:`upper` is ``False``, :math:`u` is and lower triangular and `c` is
returned such that:

.. math::
    c = (u u^T)^{{-1}} b

If :attr:`upper` is ``True`` or not provided, :math:`u` is upper triangular
and `c` is returned such that:

.. math::
    c = (u^T u)^{{-1}} b

`torch.cholesky_solve(b, u)` can take in 2D inputs `b, u` or inputs that are
batches of 2D matrices. If the inputs are batches, then returns
batched outputs `c`

Args:
    input (Tensor): input matrix :math:`b` of size :math:`(*, m, k)`,
                where :math:`*` is zero or more batch dimensions
    input2 (Tensor): input matrix :math:`u` of size :math:`(*, m, m)`,
                where :math:`*` is zero of more batch dimensions composed of
                upper or lower triangular Cholesky factor
    upper (bool, optional): whether to consider the Cholesky factor as a
                            lower or upper triangular matrix. Default: ``False``.
    out (Tensor, optional): the output tensor for `c`

Example::

    >>> a = torch.randn(3, 3)
    >>> a = torch.mm(a, a.t()) # make symmetric positive definite
    >>> u = torch.cholesky(a)
    >>> a
    tensor([[ 0.7747, -1.9549,  1.3086],
            [-1.9549,  6.7546, -5.4114],
            [ 1.3086, -5.4114,  4.8733]])
    >>> b = torch.randn(3, 2)
    >>> b
    tensor([[-0.6355,  0.9891],
            [ 0.1974,  1.4706],
            [-0.4115, -0.6225]])
    >>> torch.cholesky_solve(b, u)
    tensor([[ -8.1625,  19.6097],
            [ -5.8398,  14.2387],
            [ -4.3771,  10.4173]])
    >>> torch.mm(a.inverse(), b)
    tensor([[ -8.1626,  19.6097],
            [ -5.8398,  14.2387],
            [ -4.3771,  10.4173]])
""")

add_docstr(torch.cholesky_inverse, r"""
cholesky_inverse(input, upper=False, out=None) -> Tensor

Computes the inverse of a symmetric positive-definite matrix :math:`A` using its
Cholesky factor :math:`u`: returns matrix ``inv``. The inverse is computed using
LAPACK routines ``dpotri`` and ``spotri`` (and the corresponding MAGMA routines).

If :attr:`upper` is ``False``, :math:`u` is lower triangular
such that the returned tensor is

.. math::
    inv = (uu^{{T}})^{{-1}}

If :attr:`upper` is ``True`` or not provided, :math:`u` is upper
triangular such that the returned tensor is

.. math::
    inv = (u^T u)^{{-1}}

Args:
    input (Tensor): the input 2-D tensor :math:`u`, a upper or lower triangular
           Cholesky factor
    upper (bool, optional): whether to return a lower (default) or upper triangular matrix
    out (Tensor, optional): the output tensor for `inv`

Example::

    >>> a = torch.randn(3, 3)
    >>> a = torch.mm(a, a.t()) + 1e-05 * torch.eye(3) # make symmetric positive definite
    >>> u = torch.cholesky(a)
    >>> a
    tensor([[  0.9935,  -0.6353,   1.5806],
            [ -0.6353,   0.8769,  -1.7183],
            [  1.5806,  -1.7183,  10.6618]])
    >>> torch.cholesky_inverse(u)
    tensor([[ 1.9314,  1.2251, -0.0889],
            [ 1.2251,  2.4439,  0.2122],
            [-0.0889,  0.2122,  0.1412]])
    >>> a.inverse()
    tensor([[ 1.9314,  1.2251, -0.0889],
            [ 1.2251,  2.4439,  0.2122],
            [-0.0889,  0.2122,  0.1412]])
""")

add_docstr(torch.clamp,
           r"""
clamp(input, min, max, out=None) -> Tensor

Clamp all elements in :attr:`input` into the range `[` :attr:`min`, :attr:`max` `]` and return
a resulting tensor:

.. math::
    y_i = \begin{cases}
        \text{min} & \text{if } x_i < \text{min} \\
        x_i & \text{if } \text{min} \leq x_i \leq \text{max} \\
        \text{max} & \text{if } x_i > \text{max}
    \end{cases}
""" + r"""
If :attr:`input` is of type `FloatTensor` or `DoubleTensor`, args :attr:`min`
and :attr:`max` must be real numbers, otherwise they should be integers.

Args:
    {input}
    min (Number): lower-bound of the range to be clamped to
    max (Number): upper-bound of the range to be clamped to
    {out}

Example::

    >>> a = torch.randn(4)
    >>> a
    tensor([-1.7120,  0.1734, -0.0478, -0.0922])
    >>> torch.clamp(a, min=-0.5, max=0.5)
    tensor([-0.5000,  0.1734, -0.0478, -0.0922])

.. function:: clamp(input, *, min, out=None) -> Tensor

Clamps all elements in :attr:`input` to be larger or equal :attr:`min`.

If :attr:`input` is of type `FloatTensor` or `DoubleTensor`, :attr:`value`
should be a real number, otherwise it should be an integer.

Args:
    {input}
    value (Number): minimal value of each element in the output
    {out}

Example::

    >>> a = torch.randn(4)
    >>> a
    tensor([-0.0299, -2.3184,  2.1593, -0.8883])
    >>> torch.clamp(a, min=0.5)
    tensor([ 0.5000,  0.5000,  2.1593,  0.5000])

.. function:: clamp(input, *, max, out=None) -> Tensor

Clamps all elements in :attr:`input` to be smaller or equal :attr:`max`.

If :attr:`input` is of type `FloatTensor` or `DoubleTensor`, :attr:`value`
should be a real number, otherwise it should be an integer.

Args:
    {input}
    value (Number): maximal value of each element in the output
    {out}

Example::

    >>> a = torch.randn(4)
    >>> a
    tensor([ 0.7753, -0.4702, -0.4599,  1.1899])
    >>> torch.clamp(a, max=0.5)
    tensor([ 0.5000, -0.4702, -0.4599,  0.5000])
""".format(**common_args))

add_docstr(torch.conj,
           r"""
conj(input, out=None) -> Tensor

Computes the element-wise conjugate of the given :attr:`input` tensor.

.. math::
    \text{out}_{i} = conj(\text{input}_{i})
""" + r"""
Args:
    {input}
    {out}

Example::

    >>> torch.conj(torch.tensor([-1 + 1j, -2 + 2j, 3 - 3j]))
    tensor([-1 - 1j, -2 - 2j, 3 + 3j])
""".format(**common_args))

add_docstr(torch.cos,
           r"""
cos(input, out=None) -> Tensor

Returns a new tensor with the cosine  of the elements of :attr:`input`.

.. math::
    \text{out}_{i} = \cos(\text{input}_{i})
""" + r"""
Args:
    {input}
    {out}

Example::

    >>> a = torch.randn(4)
    >>> a
    tensor([ 1.4309,  1.2706, -0.8562,  0.9796])
    >>> torch.cos(a)
    tensor([ 0.1395,  0.2957,  0.6553,  0.5574])
""".format(**common_args))

add_docstr(torch.cosh,
           r"""
cosh(input, out=None) -> Tensor

Returns a new tensor with the hyperbolic cosine  of the elements of
:attr:`input`.

.. math::
    \text{out}_{i} = \cosh(\text{input}_{i})
""" + r"""
Args:
    {input}
    {out}

Example::

    >>> a = torch.randn(4)
    >>> a
    tensor([ 0.1632,  1.1835, -0.6979, -0.7325])
    >>> torch.cosh(a)
    tensor([ 1.0133,  1.7860,  1.2536,  1.2805])
""".format(**common_args))

add_docstr(torch.cross,
           r"""
cross(input, other, dim=None, out=None) -> Tensor


Returns the cross product of vectors in dimension :attr:`dim` of :attr:`input`
and :attr:`other`.

:attr:`input` and :attr:`other` must have the same size, and the size of their
:attr:`dim` dimension should be 3.

If :attr:`dim` is not given, it defaults to the first dimension found with the
size 3. Note that this might be unexpected.

Args:
    {input}
    other (Tensor): the second input tensor
    dim  (int, optional): the dimension to take the cross-product in.
    {out}

Example::

    >>> a = torch.randn(4, 3)
    >>> a
    tensor([[-0.3956,  1.1455,  1.6895],
            [-0.5849,  1.3672,  0.3599],
            [-1.1626,  0.7180, -0.0521],
            [-0.1339,  0.9902, -2.0225]])
    >>> b = torch.randn(4, 3)
    >>> b
    tensor([[-0.0257, -1.4725, -1.2251],
            [-1.1479, -0.7005, -1.9757],
            [-1.3904,  0.3726, -1.1836],
            [-0.9688, -0.7153,  0.2159]])
    >>> torch.cross(a, b, dim=1)
    tensor([[ 1.0844, -0.5281,  0.6120],
            [-2.4490, -1.5687,  1.9792],
            [-0.8304, -1.3037,  0.5650],
            [-1.2329,  1.9883,  1.0551]])
    >>> torch.cross(a, b)
    tensor([[ 1.0844, -0.5281,  0.6120],
            [-2.4490, -1.5687,  1.9792],
            [-0.8304, -1.3037,  0.5650],
            [-1.2329,  1.9883,  1.0551]])
""".format(**common_args))

add_docstr(torch.logcumsumexp,
           r"""
logcumsumexp(input, dim, out=None) -> Tensor
Returns the logarithm of the cumulative summation of the exponentiation of
elements of :attr:`input` in the dimension :attr:`dim`.

For summation index :math:`j` given by `dim` and other indices :math:`i`, the result is

    .. math::
        \text{{logcumsumexp}}(x)_{{ij}} = \log \sum\limits_{{j=0}}^{{i}} \exp(x_{{ij}})

Args:
    {input}
    dim  (int): the dimension to do the operation over
    {out}
Example::
    >>> a = torch.randn(10)
    >>> torch.logcumsumexp(a, dim=0)
    tensor([-0.42296738, -0.04462666,  0.86278635,  0.94622083,  1.05277811,
             1.39202815,  1.83525007,  1.84492621,  2.06084887,  2.06844475]))
""".format(**reduceops_common_args))

add_docstr(torch.cummax,
           r"""
cummax(input, dim, out=None) -> (Tensor, LongTensor)
Returns a namedtuple ``(values, indices)`` where ``values`` is the cumulative maximum of
elements of :attr:`input` in the dimension :attr:`dim`. And ``indices`` is the index
location of each maximum value found in the dimension :attr:`dim`.

.. math::
    y_i = max(x_1, x_2, x_3, \dots, x_i)

Args:
    {input}
    dim  (int): the dimension to do the operation over
    out (tuple, optional): the result tuple of two output tensors (values, indices)

Example::

    >>> a = torch.randn(10)
    >>> a
    tensor([-0.3449, -1.5447,  0.0685, -1.5104, -1.1706,  0.2259,  1.4696, -1.3284,
         1.9946, -0.8209])
    >>> torch.cummax(a, dim=0)
    torch.return_types.cummax(
        values=tensor([-0.3449, -0.3449,  0.0685,  0.0685,  0.0685,  0.2259,  1.4696,  1.4696,
         1.9946,  1.9946]),
        indices=tensor([0, 0, 2, 2, 2, 5, 6, 6, 8, 8]))
""".format(**reduceops_common_args))

add_docstr(torch.cummin,
           r"""
cummin(input, dim, out=None) -> (Tensor, LongTensor)
Returns a namedtuple ``(values, indices)`` where ``values`` is the cumulative minimum of
elements of :attr:`input` in the dimension :attr:`dim`. And ``indices`` is the index
location of each maximum value found in the dimension :attr:`dim`.

.. math::
    y_i = min(x_1, x_2, x_3, \dots, x_i)

Args:
    {input}
    dim  (int): the dimension to do the operation over
    out (tuple, optional): the result tuple of two output tensors (values, indices)

Example::

    >>> a = torch.randn(10)
    >>> a
    tensor([-0.2284, -0.6628,  0.0975,  0.2680, -1.3298, -0.4220, -0.3885,  1.1762,
         0.9165,  1.6684])
    >>> torch.cummin(a, dim=0)
    torch.return_types.cummin(
        values=tensor([-0.2284, -0.6628, -0.6628, -0.6628, -1.3298, -1.3298, -1.3298, -1.3298,
        -1.3298, -1.3298]),
        indices=tensor([0, 1, 1, 1, 4, 4, 4, 4, 4, 4]))
""".format(**reduceops_common_args))

add_docstr(torch.cumprod,
           r"""
cumprod(input, dim, out=None, dtype=None) -> Tensor

Returns the cumulative product of elements of :attr:`input` in the dimension
:attr:`dim`.

For example, if :attr:`input` is a vector of size N, the result will also be
a vector of size N, with elements.

.. math::
    y_i = x_1 \times x_2\times x_3\times \dots \times x_i

Args:
    {input}
    dim  (int): the dimension to do the operation over
    {dtype}
    {out}

Example::

    >>> a = torch.randn(10)
    >>> a
    tensor([ 0.6001,  0.2069, -0.1919,  0.9792,  0.6727,  1.0062,  0.4126,
            -0.2129, -0.4206,  0.1968])
    >>> torch.cumprod(a, dim=0)
    tensor([ 0.6001,  0.1241, -0.0238, -0.0233, -0.0157, -0.0158, -0.0065,
             0.0014, -0.0006, -0.0001])

    >>> a[5] = 0.0
    >>> torch.cumprod(a, dim=0)
    tensor([ 0.6001,  0.1241, -0.0238, -0.0233, -0.0157, -0.0000, -0.0000,
             0.0000, -0.0000, -0.0000])
""".format(**reduceops_common_args))

add_docstr(torch.cumsum,
           r"""
cumsum(input, dim, out=None, dtype=None) -> Tensor

Returns the cumulative sum of elements of :attr:`input` in the dimension
:attr:`dim`.

For example, if :attr:`input` is a vector of size N, the result will also be
a vector of size N, with elements.

.. math::
    y_i = x_1 + x_2 + x_3 + \dots + x_i

Args:
    {input}
    dim  (int): the dimension to do the operation over
    {dtype}
    {out}

Example::

    >>> a = torch.randn(10)
    >>> a
    tensor([-0.8286, -0.4890,  0.5155,  0.8443,  0.1865, -0.1752, -2.0595,
             0.1850, -1.1571, -0.4243])
    >>> torch.cumsum(a, dim=0)
    tensor([-0.8286, -1.3175, -0.8020,  0.0423,  0.2289,  0.0537, -2.0058,
            -1.8209, -2.9780, -3.4022])
""".format(**reduceops_common_args))

add_docstr(torch.count_nonzero,
           r"""
count_nonzero(input, dim=None) -> Tensor

Counts the number of non-zero values in the tensor :attr:`input` along the given :attr:`dim`.
If no dim is specified then all non-zeros in the tensor are counted.

Args:
    {input}
    dim (int or tuple of ints, optional): Dim or tuple of dims along which to count non-zeros.

Example::

    >>> x = torch.zeros(3,3)
    >>> x[torch.randn(3,3) > 0.5] = 1
    >>> x
    tensor([[0., 1., 1.],
            [0., 0., 0.],
            [0., 0., 1.]])
    >>> torch.count_nonzero(x)
    tensor(3)
    >>> torch.count_nonzero(x, dim=0)
    tensor([0, 1, 2])
""".format(**reduceops_common_args))

add_docstr(torch.dequantize,
           r"""
dequantize(tensor) -> Tensor

Given a quantized Tensor, dequantize it and return an fp32 Tensor

Args:
    tensor (Tensor): A quantized Tensor

.. function:: dequantize(tensors) -> sequence of Tensors

Given a list of quantized Tensors, dequantize them and return a list of fp32 Tensors

Args:
     tensors (sequence of Tensors): A list of quantized Tensors
""")

add_docstr(torch.diag,
           r"""
diag(input, diagonal=0, out=None) -> Tensor

- If :attr:`input` is a vector (1-D tensor), then returns a 2-D square tensor
  with the elements of :attr:`input` as the diagonal.
- If :attr:`input` is a matrix (2-D tensor), then returns a 1-D tensor with
  the diagonal elements of :attr:`input`.

The argument :attr:`diagonal` controls which diagonal to consider:

- If :attr:`diagonal` = 0, it is the main diagonal.
- If :attr:`diagonal` > 0, it is above the main diagonal.
- If :attr:`diagonal` < 0, it is below the main diagonal.

Args:
    {input}
    diagonal (int, optional): the diagonal to consider
    {out}

.. seealso::

        :func:`torch.diagonal` always returns the diagonal of its input.

        :func:`torch.diagflat` always constructs a tensor with diagonal elements
        specified by the input.

Examples:

Get the square matrix where the input vector is the diagonal::

    >>> a = torch.randn(3)
    >>> a
    tensor([ 0.5950,-0.0872, 2.3298])
    >>> torch.diag(a)
    tensor([[ 0.5950, 0.0000, 0.0000],
            [ 0.0000,-0.0872, 0.0000],
            [ 0.0000, 0.0000, 2.3298]])
    >>> torch.diag(a, 1)
    tensor([[ 0.0000, 0.5950, 0.0000, 0.0000],
            [ 0.0000, 0.0000,-0.0872, 0.0000],
            [ 0.0000, 0.0000, 0.0000, 2.3298],
            [ 0.0000, 0.0000, 0.0000, 0.0000]])

Get the k-th diagonal of a given matrix::

    >>> a = torch.randn(3, 3)
    >>> a
    tensor([[-0.4264, 0.0255,-0.1064],
            [ 0.8795,-0.2429, 0.1374],
            [ 0.1029,-0.6482,-1.6300]])
    >>> torch.diag(a, 0)
    tensor([-0.4264,-0.2429,-1.6300])
    >>> torch.diag(a, 1)
    tensor([ 0.0255, 0.1374])
""".format(**common_args))

add_docstr(torch.diag_embed,
           r"""
diag_embed(input, offset=0, dim1=-2, dim2=-1) -> Tensor

Creates a tensor whose diagonals of certain 2D planes (specified by
:attr:`dim1` and :attr:`dim2`) are filled by :attr:`input`.
To facilitate creating batched diagonal matrices, the 2D planes formed by
the last two dimensions of the returned tensor are chosen by default.

The argument :attr:`offset` controls which diagonal to consider:

- If :attr:`offset` = 0, it is the main diagonal.
- If :attr:`offset` > 0, it is above the main diagonal.
- If :attr:`offset` < 0, it is below the main diagonal.

The size of the new matrix will be calculated to make the specified diagonal
of the size of the last input dimension.
Note that for :attr:`offset` other than :math:`0`, the order of :attr:`dim1`
and :attr:`dim2` matters. Exchanging them is equivalent to changing the
sign of :attr:`offset`.

Applying :meth:`torch.diagonal` to the output of this function with
the same arguments yields a matrix identical to input. However,
:meth:`torch.diagonal` has different default dimensions, so those
need to be explicitly specified.

Args:
    {input} Must be at least 1-dimensional.
    offset (int, optional): which diagonal to consider. Default: 0
        (main diagonal).
    dim1 (int, optional): first dimension with respect to which to
        take diagonal. Default: -2.
    dim2 (int, optional): second dimension with respect to which to
        take diagonal. Default: -1.

Example::

    >>> a = torch.randn(2, 3)
    >>> torch.diag_embed(a)
    tensor([[[ 1.5410,  0.0000,  0.0000],
             [ 0.0000, -0.2934,  0.0000],
             [ 0.0000,  0.0000, -2.1788]],

            [[ 0.5684,  0.0000,  0.0000],
             [ 0.0000, -1.0845,  0.0000],
             [ 0.0000,  0.0000, -1.3986]]])

    >>> torch.diag_embed(a, offset=1, dim1=0, dim2=2)
    tensor([[[ 0.0000,  1.5410,  0.0000,  0.0000],
             [ 0.0000,  0.5684,  0.0000,  0.0000]],

            [[ 0.0000,  0.0000, -0.2934,  0.0000],
             [ 0.0000,  0.0000, -1.0845,  0.0000]],

            [[ 0.0000,  0.0000,  0.0000, -2.1788],
             [ 0.0000,  0.0000,  0.0000, -1.3986]],

            [[ 0.0000,  0.0000,  0.0000,  0.0000],
             [ 0.0000,  0.0000,  0.0000,  0.0000]]])
""".format(**common_args))


add_docstr(torch.diagflat,
           r"""
diagflat(input, offset=0) -> Tensor

- If :attr:`input` is a vector (1-D tensor), then returns a 2-D square tensor
  with the elements of :attr:`input` as the diagonal.
- If :attr:`input` is a tensor with more than one dimension, then returns a
  2-D tensor with diagonal elements equal to a flattened :attr:`input`.

The argument :attr:`offset` controls which diagonal to consider:

- If :attr:`offset` = 0, it is the main diagonal.
- If :attr:`offset` > 0, it is above the main diagonal.
- If :attr:`offset` < 0, it is below the main diagonal.

Args:
    {input}
    offset (int, optional): the diagonal to consider. Default: 0 (main
        diagonal).

Examples::

    >>> a = torch.randn(3)
    >>> a
    tensor([-0.2956, -0.9068,  0.1695])
    >>> torch.diagflat(a)
    tensor([[-0.2956,  0.0000,  0.0000],
            [ 0.0000, -0.9068,  0.0000],
            [ 0.0000,  0.0000,  0.1695]])
    >>> torch.diagflat(a, 1)
    tensor([[ 0.0000, -0.2956,  0.0000,  0.0000],
            [ 0.0000,  0.0000, -0.9068,  0.0000],
            [ 0.0000,  0.0000,  0.0000,  0.1695],
            [ 0.0000,  0.0000,  0.0000,  0.0000]])

    >>> a = torch.randn(2, 2)
    >>> a
    tensor([[ 0.2094, -0.3018],
            [-0.1516,  1.9342]])
    >>> torch.diagflat(a)
    tensor([[ 0.2094,  0.0000,  0.0000,  0.0000],
            [ 0.0000, -0.3018,  0.0000,  0.0000],
            [ 0.0000,  0.0000, -0.1516,  0.0000],
            [ 0.0000,  0.0000,  0.0000,  1.9342]])
""".format(**common_args))

add_docstr(torch.diagonal,
           r"""
diagonal(input, offset=0, dim1=0, dim2=1) -> Tensor

Returns a partial view of :attr:`input` with the its diagonal elements
with respect to :attr:`dim1` and :attr:`dim2` appended as a dimension
at the end of the shape.

The argument :attr:`offset` controls which diagonal to consider:

- If :attr:`offset` = 0, it is the main diagonal.
- If :attr:`offset` > 0, it is above the main diagonal.
- If :attr:`offset` < 0, it is below the main diagonal.

Applying :meth:`torch.diag_embed` to the output of this function with
the same arguments yields a diagonal matrix with the diagonal entries
of the input. However, :meth:`torch.diag_embed` has different default
dimensions, so those need to be explicitly specified.

Args:
    {input} Must be at least 2-dimensional.
    offset (int, optional): which diagonal to consider. Default: 0
        (main diagonal).
    dim1 (int, optional): first dimension with respect to which to
        take diagonal. Default: 0.
    dim2 (int, optional): second dimension with respect to which to
        take diagonal. Default: 1.

.. note::  To take a batch diagonal, pass in dim1=-2, dim2=-1.

Examples::

    >>> a = torch.randn(3, 3)
    >>> a
    tensor([[-1.0854,  1.1431, -0.1752],
            [ 0.8536, -0.0905,  0.0360],
            [ 0.6927, -0.3735, -0.4945]])


    >>> torch.diagonal(a, 0)
    tensor([-1.0854, -0.0905, -0.4945])


    >>> torch.diagonal(a, 1)
    tensor([ 1.1431,  0.0360])


    >>> x = torch.randn(2, 5, 4, 2)
    >>> torch.diagonal(x, offset=-1, dim1=1, dim2=2)
    tensor([[[-1.2631,  0.3755, -1.5977, -1.8172],
             [-1.1065,  1.0401, -0.2235, -0.7938]],

            [[-1.7325, -0.3081,  0.6166,  0.2335],
             [ 1.0500,  0.7336, -0.3836, -1.1015]]])
""".format(**common_args))

add_docstr(torch.digamma,
           r"""
digamma(input, out=None) -> Tensor

Computes the logarithmic derivative of the gamma function on `input`.

.. math::
    \psi(x) = \frac{d}{dx} \ln\left(\Gamma\left(x\right)\right) = \frac{\Gamma'(x)}{\Gamma(x)}

Args:
    input (Tensor): the tensor to compute the digamma function on

Example::

    >>> a = torch.tensor([1, 0.5])
    >>> torch.digamma(a)
    tensor([-0.5772, -1.9635])
""")


add_docstr(torch.dist,
           r"""
dist(input, other, p=2) -> Tensor

Returns the p-norm of (:attr:`input` - :attr:`other`)

The shapes of :attr:`input` and :attr:`other` must be
:ref:`broadcastable <broadcasting-semantics>`.

Args:
    {input}
    other (Tensor): the Right-hand-side input tensor
    p (float, optional): the norm to be computed

Example::

    >>> x = torch.randn(4)
    >>> x
    tensor([-1.5393, -0.8675,  0.5916,  1.6321])
    >>> y = torch.randn(4)
    >>> y
    tensor([ 0.0967, -1.0511,  0.6295,  0.8360])
    >>> torch.dist(x, y, 3.5)
    tensor(1.6727)
    >>> torch.dist(x, y, 3)
    tensor(1.6973)
    >>> torch.dist(x, y, 0)
    tensor(inf)
    >>> torch.dist(x, y, 1)
    tensor(2.6537)
""".format(**common_args))

add_docstr(torch.div,
           r"""
div(input, other, out=None) -> Tensor

Divides each element of the input ``input`` with the scalar ``other`` and
returns a new resulting tensor.

.. warning::
    Integer division using div is no longer supported, and in a future release
    div will perform true division as in Python 3. Use :func:`torch.true_divide`
    or :func:`torch.floor_divide` (// in Python), instead.

.. math::
    \text{{out}}_i = \frac{{\text{{input}}_i}}{{\text{{other}}}}

If the :class:`torch.dtype` of ``input`` and ``other`` differ, the
:class:`torch.dtype` of the result tensor is determined following rules
described in the type promotion :ref:`documentation <type-promotion-doc>`. If
``out`` is specified, the result must be :ref:`castable <type-promotion-doc>`
to the :class:`torch.dtype` of the specified output tensor. Integral division
by zero leads to undefined behavior.

Args:
    {input}
    other (Number): the number to be divided to each element of ``input``

Keyword args:
    {out}

Example::

    >>> a = torch.randn(5)
    >>> a
    tensor([ 0.3810,  1.2774, -0.2972, -0.3719,  0.4637])
    >>> torch.div(a, 0.5)
    tensor([ 0.7620,  2.5548, -0.5944, -0.7439,  0.9275])

.. function:: div(input, other, out=None) -> Tensor

Each element of the tensor ``input`` is divided by each element of the tensor
``other``. The resulting tensor is returned.

.. math::
    \text{{out}}_i = \frac{{\text{{input}}_i}}{{\text{{other}}_i}}

The shapes of ``input`` and ``other`` must be :ref:`broadcastable
<broadcasting-semantics>`. If the :class:`torch.dtype` of ``input`` and
``other`` differ, the :class:`torch.dtype` of the result tensor is determined
following rules described in the type promotion :ref:`documentation
<type-promotion-doc>`. If ``out`` is specified, the result must be
:ref:`castable <type-promotion-doc>` to the :class:`torch.dtype` of the
specified output tensor. Integral division by zero leads to undefined behavior.

Args:
    input (Tensor): the numerator tensor
    other (Tensor): the denominator tensor

Keyword args:
    {out}

Example::

    >>> a = torch.randn(4, 4)
    >>> a
    tensor([[-0.3711, -1.9353, -0.4605, -0.2917],
            [ 0.1815, -1.0111,  0.9805, -1.5923],
            [ 0.1062,  1.4581,  0.7759, -1.2344],
            [-0.1830, -0.0313,  1.1908, -1.4757]])
    >>> b = torch.randn(4)
    >>> b
    tensor([ 0.8032,  0.2930, -0.8113, -0.2308])
    >>> torch.div(a, b)
    tensor([[-0.4620, -6.6051,  0.5676,  1.2637],
            [ 0.2260, -3.4507, -1.2086,  6.8988],
            [ 0.1322,  4.9764, -0.9564,  5.3480],
            [-0.2278, -0.1068, -1.4678,  6.3936]])
""".format(**common_args))

add_docstr(torch.dot,
           r"""
dot(input, tensor) -> Tensor

Computes the dot product (inner product) of two tensors.

.. note:: This function does not :ref:`broadcast <broadcasting-semantics>`.

Example::

    >>> torch.dot(torch.tensor([2, 3]), torch.tensor([2, 1]))
    tensor(7)
""")

add_docstr(torch.eig,
           r"""
eig(input, eigenvectors=False, out=None) -> (Tensor, Tensor)

Computes the eigenvalues and eigenvectors of a real square matrix.

.. note::
    Since eigenvalues and eigenvectors might be complex, backward pass is supported only
    for :func:`torch.symeig`

Args:
    input (Tensor): the square matrix of shape :math:`(n \times n)` for which the eigenvalues and eigenvectors
        will be computed
    eigenvectors (bool): ``True`` to compute both eigenvalues and eigenvectors;
        otherwise, only eigenvalues will be computed
    out (tuple, optional): the output tensors

Returns:
    (Tensor, Tensor): A namedtuple (eigenvalues, eigenvectors) containing

        - **eigenvalues** (*Tensor*): Shape :math:`(n \times 2)`. Each row is an eigenvalue of ``input``,
          where the first element is the real part and the second element is the imaginary part.
          The eigenvalues are not necessarily ordered.
        - **eigenvectors** (*Tensor*): If ``eigenvectors=False``, it's an empty tensor.
          Otherwise, this tensor of shape :math:`(n \times n)` can be used to compute normalized (unit length)
          eigenvectors of corresponding eigenvalues as follows.
          If the corresponding `eigenvalues[j]` is a real number, column `eigenvectors[:, j]` is the eigenvector
          corresponding to `eigenvalues[j]`.
          If the corresponding `eigenvalues[j]` and `eigenvalues[j + 1]` form a complex conjugate pair, then the
          true eigenvectors can be computed as
          :math:`\text{true eigenvector}[j] = eigenvectors[:, j] + i \times eigenvectors[:, j + 1]`,
          :math:`\text{true eigenvector}[j + 1] = eigenvectors[:, j] - i \times eigenvectors[:, j + 1]`.
""")

add_docstr(torch.eq, r"""
eq(input, other, *, out=None) -> Tensor

Computes element-wise equality

The second argument can be a number or a tensor whose shape is
:ref:`broadcastable <broadcasting-semantics>` with the first argument.

Args:
    input (Tensor): the tensor to compare
    other (Tensor or float): the tensor or value to compare

Keyword args:
    {out}

Returns:
    A boolean tensor that is True where :attr:`input` is equal to :attr:`other` and False elsewhere

Example::

    >>> torch.eq(torch.tensor([[1, 2], [3, 4]]), torch.tensor([[1, 1], [4, 4]]))
    tensor([[ True, False],
            [False, True]])
""".format(**common_args))

add_docstr(torch.equal,
           r"""
equal(input, other) -> bool

``True`` if two tensors have the same size and elements, ``False`` otherwise.

Example::

    >>> torch.equal(torch.tensor([1, 2]), torch.tensor([1, 2]))
    True
""")

add_docstr(torch.erf,
           r"""
erf(input, out=None) -> Tensor

Computes the error function of each element. The error function is defined as follows:

.. math::
    \mathrm{erf}(x) = \frac{2}{\sqrt{\pi}} \int_{0}^{x} e^{-t^2} dt
""" + r"""
Args:
    {input}
    {out}

Example::

    >>> torch.erf(torch.tensor([0, -1., 10.]))
    tensor([ 0.0000, -0.8427,  1.0000])
""".format(**common_args))

add_docstr(torch.erfc,
           r"""
erfc(input, out=None) -> Tensor

Computes the complementary error function of each element of :attr:`input`.
The complementary error function is defined as follows:

.. math::
    \mathrm{erfc}(x) = 1 - \frac{2}{\sqrt{\pi}} \int_{0}^{x} e^{-t^2} dt
""" + r"""
Args:
    {input}
    {out}

Example::

    >>> torch.erfc(torch.tensor([0, -1., 10.]))
    tensor([ 1.0000, 1.8427,  0.0000])
""".format(**common_args))

add_docstr(torch.erfinv,
           r"""
erfinv(input, out=None) -> Tensor

Computes the inverse error function of each element of :attr:`input`.
The inverse error function is defined in the range :math:`(-1, 1)` as:

.. math::
    \mathrm{erfinv}(\mathrm{erf}(x)) = x
""" + r"""
Args:
    {input}
    {out}

Example::

    >>> torch.erfinv(torch.tensor([0, 0.5, -1.]))
    tensor([ 0.0000,  0.4769,    -inf])
""".format(**common_args))

add_docstr(torch.exp,
           r"""
exp(input, out=None) -> Tensor

Returns a new tensor with the exponential of the elements
of the input tensor :attr:`input`.

.. math::
    y_{i} = e^{x_{i}}
""" + r"""
Args:
    {input}
    {out}

Example::

    >>> torch.exp(torch.tensor([0, math.log(2.)]))
    tensor([ 1.,  2.])
""".format(**common_args))

add_docstr(torch.expm1,
           r"""
expm1(input, out=None) -> Tensor

Returns a new tensor with the exponential of the elements minus 1
of :attr:`input`.

.. math::
    y_{i} = e^{x_{i}} - 1
""" + r"""
Args:
    {input}
    {out}

Example::

    >>> torch.expm1(torch.tensor([0, math.log(2.)]))
    tensor([ 0.,  1.])
""".format(**common_args))

add_docstr(torch.eye,
           r"""
eye(n, m=None, out=None, dtype=None, layout=torch.strided, device=None, requires_grad=False) -> Tensor

Returns a 2-D tensor with ones on the diagonal and zeros elsewhere.

Args:
    n (int): the number of rows
    m (int, optional): the number of columns with default being :attr:`n`
    {out}
    {dtype}
    {layout}
    {device}
    {requires_grad}

Returns:
    Tensor: A 2-D tensor with ones on the diagonal and zeros elsewhere

Example::

    >>> torch.eye(3)
    tensor([[ 1.,  0.,  0.],
            [ 0.,  1.,  0.],
            [ 0.,  0.,  1.]])
""".format(**factory_common_args))

add_docstr(torch.floor,
           r"""
floor(input, out=None) -> Tensor

Returns a new tensor with the floor of the elements of :attr:`input`,
the largest integer less than or equal to each element.

.. math::
    \text{out}_{i} = \left\lfloor \text{input}_{i} \right\rfloor
""" + r"""
Args:
    {input}
    {out}

Example::

    >>> a = torch.randn(4)
    >>> a
    tensor([-0.8166,  1.5308, -0.2530, -0.2091])
    >>> torch.floor(a)
    tensor([-1.,  1., -1., -1.])
""".format(**common_args))

add_docstr(torch.floor_divide,
           r"""
floor_divide(input, other, out=None) -> Tensor

Return the division of the inputs rounded down to the nearest integer. See :func:`torch.div`
for type promotion and broadcasting rules.

.. math::
    \text{{out}}_i = \left\lfloor \frac{{\text{{input}}_i}}{{\text{{other}}_i}} \right\rfloor

""" + r"""
Args:
    input (Tensor): the numerator tensor
    other (Tensor or Scalar): the denominator

Keyword args:
    {out}

Example::

    >>> a = torch.tensor([4.0, 3.0])
    >>> b = torch.tensor([2.0, 2.0])
    >>> torch.floor_divide(a, b)
    tensor([2.0, 1.0])
    >>> torch.floor_divide(a, 1.4)
    tensor([2.0, 2.0])
""".format(**common_args))

add_docstr(torch.fmod,
           r"""
fmod(input, other, out=None) -> Tensor

Computes the element-wise remainder of division.

The dividend and divisor may contain both for integer and floating point
numbers. The remainder has the same sign as the dividend :attr:`input`.

When :attr:`other` is a tensor, the shapes of :attr:`input` and
:attr:`other` must be :ref:`broadcastable <broadcasting-semantics>`.

Args:
    input (Tensor): the dividend
    other (Tensor or float): the divisor, which may be either a number or a tensor of the same shape as the dividend
    {out}

Example::

    >>> torch.fmod(torch.tensor([-3., -2, -1, 1, 2, 3]), 2)
    tensor([-1., -0., -1.,  1.,  0.,  1.])
    >>> torch.fmod(torch.tensor([1., 2, 3, 4, 5]), 1.5)
    tensor([ 1.0000,  0.5000,  0.0000,  1.0000,  0.5000])


""".format(**common_args))

add_docstr(torch.frac,
           r"""
frac(input, out=None) -> Tensor

Computes the fractional portion of each element in :attr:`input`.

.. math::
    \text{out}_{i} = \text{input}_{i} - \left\lfloor |\text{input}_{i}| \right\rfloor * \operatorname{sgn}(\text{input}_{i})

Example::

    >>> torch.frac(torch.tensor([1, 2.5, -3.2]))
    tensor([ 0.0000,  0.5000, -0.2000])
""")

add_docstr(torch.from_numpy,
           r"""
from_numpy(ndarray) -> Tensor

Creates a :class:`Tensor` from a :class:`numpy.ndarray`.

The returned tensor and :attr:`ndarray` share the same memory. Modifications to
the tensor will be reflected in the :attr:`ndarray` and vice versa. The returned
tensor is not resizable.

It currently accepts :attr:`ndarray` with dtypes of ``numpy.float64``,
``numpy.float32``, ``numpy.float16``, ``numpy.complex64``, ``numpy.complex128``,
``numpy.int64``, ``numpy.int32``, ``numpy.int16``, ``numpy.int8``, ``numpy.uint8``,
and ``numpy.bool``.

Example::

    >>> a = numpy.array([1, 2, 3])
    >>> t = torch.from_numpy(a)
    >>> t
    tensor([ 1,  2,  3])
    >>> t[0] = -1
    >>> a
    array([-1,  2,  3])
""")

add_docstr(torch.flatten,
           r"""
flatten(input, start_dim=0, end_dim=-1) -> Tensor

Flattens a contiguous range of dims in a tensor.

Args:
    {input}
    start_dim (int): the first dim to flatten
    end_dim (int): the last dim to flatten

Example::

    >>> t = torch.tensor([[[1, 2],
                           [3, 4]],
                          [[5, 6],
                           [7, 8]]])
    >>> torch.flatten(t)
    tensor([1, 2, 3, 4, 5, 6, 7, 8])
    >>> torch.flatten(t, start_dim=1)
    tensor([[1, 2, 3, 4],
            [5, 6, 7, 8]])
""".format(**common_args))

add_docstr(torch.gather,
           r"""
gather(input, dim, index, out=None, sparse_grad=False) -> Tensor

Gathers values along an axis specified by `dim`.

For a 3-D tensor the output is specified by::

    out[i][j][k] = input[index[i][j][k]][j][k]  # if dim == 0
    out[i][j][k] = input[i][index[i][j][k]][k]  # if dim == 1
    out[i][j][k] = input[i][j][index[i][j][k]]  # if dim == 2

If :attr:`input` is an n-dimensional tensor with size
:math:`(x_0, x_1..., x_{i-1}, x_i, x_{i+1}, ..., x_{n-1})`
and ``dim = i``, then :attr:`index` must be an :math:`n`-dimensional tensor with
size :math:`(x_0, x_1, ..., x_{i-1}, y, x_{i+1}, ..., x_{n-1})` where :math:`y \geq 1`
and :attr:`out` will have the same size as :attr:`index`.
""" + r"""
Args:
    input (Tensor): the source tensor
    dim (int): the axis along which to index
    index (LongTensor): the indices of elements to gather
    out (Tensor, optional): the destination tensor
    sparse_grad(bool,optional): If ``True``, gradient w.r.t. :attr:`input` will be a sparse tensor.

Example::

    >>> t = torch.tensor([[1,2],[3,4]])
    >>> torch.gather(t, 1, torch.tensor([[0,0],[1,0]]))
    tensor([[ 1,  1],
            [ 4,  3]])
""")


add_docstr(torch.gcd,
           r"""
gcd(input, other, out=None) -> Tensor

Computes the element-wise greatest common divisor (GCD) of :attr:`input` and :attr:`other`.

Both :attr:`input` and :attr:`other` must have integer types.

.. note::
    This defines :math:`gcd(0, 0) = 0`.

Args:
    {input}
    other (Tensor): the second input tensor

Keyword arguments:
    {out}

Example::

    >>> a = torch.tensor([5, 10, 15])
    >>> b = torch.tensor([3, 4, 5])
    >>> torch.gcd(a, b)
    tensor([1, 2, 5])
    >>> c = torch.tensor([3])
    >>> torch.gcd(a, c)
    tensor([1, 1, 3])
""".format(**common_args))

add_docstr(torch.ge, r"""
ge(input, other, *, out=None) -> Tensor

Computes :math:`\text{input} \geq \text{other}` element-wise.
""" + r"""

The second argument can be a number or a tensor whose shape is
:ref:`broadcastable <broadcasting-semantics>` with the first argument.

Args:
    input (Tensor): the tensor to compare
    other (Tensor or float): the tensor or value to compare

Keyword args:
    {out}

Returns:
    A boolean tensor that is True where :attr:`input` is greater than or equal to :attr:`other` and False elsewhere

Example::

    >>> torch.ge(torch.tensor([[1, 2], [3, 4]]), torch.tensor([[1, 1], [4, 4]]))
    tensor([[True, True], [False, True]])
""".format(**common_args))

add_docstr(torch.geqrf,
           r"""
geqrf(input, out=None) -> (Tensor, Tensor)

This is a low-level function for calling LAPACK directly. This function
returns a namedtuple (a, tau) as defined in `LAPACK documentation for geqrf`_ .

You'll generally want to use :func:`torch.qr` instead.

Computes a QR decomposition of :attr:`input`, but without constructing
:math:`Q` and :math:`R` as explicit separate matrices.

Rather, this directly calls the underlying LAPACK function `?geqrf`
which produces a sequence of 'elementary reflectors'.

See `LAPACK documentation for geqrf`_ for further details.

Args:
    input (Tensor): the input matrix
    out (tuple, optional): the output tuple of (Tensor, Tensor)

.. _LAPACK documentation for geqrf:
    https://software.intel.com/en-us/node/521004

""")

add_docstr(torch.ger,
           r"""
ger(input, vec2, out=None) -> Tensor

Outer product of :attr:`input` and :attr:`vec2`.
If :attr:`input` is a vector of size :math:`n` and :attr:`vec2` is a vector of
size :math:`m`, then :attr:`out` must be a matrix of size :math:`(n \times m)`.

.. note:: This function does not :ref:`broadcast <broadcasting-semantics>`.

Args:
    input (Tensor): 1-D input vector
    vec2 (Tensor): 1-D input vector
    out (Tensor, optional): optional output matrix

Example::

    >>> v1 = torch.arange(1., 5.)
    >>> v2 = torch.arange(1., 4.)
    >>> torch.ger(v1, v2)
    tensor([[  1.,   2.,   3.],
            [  2.,   4.,   6.],
            [  3.,   6.,   9.],
            [  4.,   8.,  12.]])
""")

add_docstr(torch.solve,
           r"""
torch.solve(input, A, out=None) -> (Tensor, Tensor)

This function returns the solution to the system of linear
equations represented by :math:`AX = B` and the LU factorization of
A, in order as a namedtuple `solution, LU`.

`LU` contains `L` and `U` factors for LU factorization of `A`.

`torch.solve(B, A)` can take in 2D inputs `B, A` or inputs that are
batches of 2D matrices. If the inputs are batches, then returns
batched outputs `solution, LU`.

.. note::

    Irrespective of the original strides, the returned matrices
    `solution` and `LU` will be transposed, i.e. with strides like
    `B.contiguous().transpose(-1, -2).stride()` and
    `A.contiguous().transpose(-1, -2).stride()` respectively.

Args:
    input (Tensor): input matrix :math:`B` of size :math:`(*, m, k)` , where :math:`*`
                is zero or more batch dimensions.
    A (Tensor): input square matrix of size :math:`(*, m, m)`, where
                :math:`*` is zero or more batch dimensions.
    out ((Tensor, Tensor), optional): optional output tuple.

Example::

    >>> A = torch.tensor([[6.80, -2.11,  5.66,  5.97,  8.23],
                          [-6.05, -3.30,  5.36, -4.44,  1.08],
                          [-0.45,  2.58, -2.70,  0.27,  9.04],
                          [8.32,  2.71,  4.35,  -7.17,  2.14],
                          [-9.67, -5.14, -7.26,  6.08, -6.87]]).t()
    >>> B = torch.tensor([[4.02,  6.19, -8.22, -7.57, -3.03],
                          [-1.56,  4.00, -8.67,  1.75,  2.86],
                          [9.81, -4.09, -4.57, -8.61,  8.99]]).t()
    >>> X, LU = torch.solve(B, A)
    >>> torch.dist(B, torch.mm(A, X))
    tensor(1.00000e-06 *
           7.0977)

    >>> # Batched solver example
    >>> A = torch.randn(2, 3, 1, 4, 4)
    >>> B = torch.randn(2, 3, 1, 4, 6)
    >>> X, LU = torch.solve(B, A)
    >>> torch.dist(B, A.matmul(X))
    tensor(1.00000e-06 *
       3.6386)

""")

add_docstr(torch.get_default_dtype,
           r"""
get_default_dtype() -> torch.dtype

Get the current default floating point :class:`torch.dtype`.

Example::

    >>> torch.get_default_dtype()  # initial default for floating point is torch.float32
    torch.float32
    >>> torch.set_default_dtype(torch.float64)
    >>> torch.get_default_dtype()  # default is now changed to torch.float64
    torch.float64
    >>> torch.set_default_tensor_type(torch.FloatTensor)  # setting tensor type also affects this
    >>> torch.get_default_dtype()  # changed to torch.float32, the dtype for torch.FloatTensor
    torch.float32

""")

add_docstr(torch.get_num_threads,
           r"""
get_num_threads() -> int

Returns the number of threads used for parallelizing CPU operations
""")

add_docstr(torch.get_num_interop_threads,
           r"""
get_num_interop_threads() -> int

Returns the number of threads used for inter-op parallelism on CPU
(e.g. in JIT interpreter)
""")

add_docstr(torch.gt, r"""
gt(input, other, *, out=None) -> Tensor

Computes :math:`\text{input} > \text{other}` element-wise.
""" + r"""

The second argument can be a number or a tensor whose shape is
:ref:`broadcastable <broadcasting-semantics>` with the first argument.

Args:
    input (Tensor): the tensor to compare
    other (Tensor or float): the tensor or value to compare

Keyword args:
    {out}

Returns:
    A boolean tensor that is True where :attr:`input` is greater than :attr:`other` and False elsewhere

Example::

    >>> torch.gt(torch.tensor([[1, 2], [3, 4]]), torch.tensor([[1, 1], [4, 4]]))
    tensor([[False, True], [False, False]])
""".format(**common_args))

add_docstr(torch.histc,
           r"""
histc(input, bins=100, min=0, max=0, out=None) -> Tensor

Computes the histogram of a tensor.

The elements are sorted into equal width bins between :attr:`min` and
:attr:`max`. If :attr:`min` and :attr:`max` are both zero, the minimum and
maximum values of the data are used.

Elements lower than min and higher than max are ignored.

Args:
    {input}
    bins (int): number of histogram bins
    min (int): lower end of the range (inclusive)
    max (int): upper end of the range (inclusive)
    {out}

Returns:
    Tensor: Histogram represented as a tensor

Example::

    >>> torch.histc(torch.tensor([1., 2, 1]), bins=4, min=0, max=3)
    tensor([ 0.,  2.,  1.,  0.])
""".format(**common_args))

add_docstr(torch.index_select,
           r"""
index_select(input, dim, index, out=None) -> Tensor

Returns a new tensor which indexes the :attr:`input` tensor along dimension
:attr:`dim` using the entries in :attr:`index` which is a `LongTensor`.

The returned tensor has the same number of dimensions as the original tensor
(:attr:`input`).  The :attr:`dim`\ th dimension has the same size as the length
of :attr:`index`; other dimensions have the same size as in the original tensor.

.. note:: The returned tensor does **not** use the same storage as the original
          tensor.  If :attr:`out` has a different shape than expected, we
          silently change it to the correct shape, reallocating the underlying
          storage if necessary.

Args:
    {input}
    dim (int): the dimension in which we index
    index (LongTensor): the 1-D tensor containing the indices to index
    {out}

Example::

    >>> x = torch.randn(3, 4)
    >>> x
    tensor([[ 0.1427,  0.0231, -0.5414, -1.0009],
            [-0.4664,  0.2647, -0.1228, -1.1068],
            [-1.1734, -0.6571,  0.7230, -0.6004]])
    >>> indices = torch.tensor([0, 2])
    >>> torch.index_select(x, 0, indices)
    tensor([[ 0.1427,  0.0231, -0.5414, -1.0009],
            [-1.1734, -0.6571,  0.7230, -0.6004]])
    >>> torch.index_select(x, 1, indices)
    tensor([[ 0.1427, -0.5414],
            [-0.4664, -0.1228],
            [-1.1734,  0.7230]])
""".format(**common_args))

add_docstr(torch.inverse,
           r"""
inverse(input, out=None) -> Tensor

Takes the inverse of the square matrix :attr:`input`. :attr:`input` can be batches
of 2D square tensors, in which case this function would return a tensor composed of
individual inverses.

.. note::

    Irrespective of the original strides, the returned tensors will be
    transposed, i.e. with strides like `input.contiguous().transpose(-2, -1).stride()`

Args:
    input (Tensor): the input tensor of size :math:`(*, n, n)` where `*` is zero or more
                    batch dimensions
    {out}

Example::

    >>> x = torch.rand(4, 4)
    >>> y = torch.inverse(x)
    >>> z = torch.mm(x, y)
    >>> z
    tensor([[ 1.0000, -0.0000, -0.0000,  0.0000],
            [ 0.0000,  1.0000,  0.0000,  0.0000],
            [ 0.0000,  0.0000,  1.0000,  0.0000],
            [ 0.0000, -0.0000, -0.0000,  1.0000]])
    >>> torch.max(torch.abs(z - torch.eye(4))) # Max non-zero
    tensor(1.1921e-07)
    >>> # Batched inverse example
    >>> x = torch.randn(2, 3, 4, 4)
    >>> y = torch.inverse(x)
    >>> z = torch.matmul(x, y)
    >>> torch.max(torch.abs(z - torch.eye(4).expand_as(x))) # Max non-zero
    tensor(1.9073e-06)
""".format(**common_args))

add_docstr(torch.isinf, r"""
isinf(input) -> Tensor

Tests if each element of :attr:`input` is infinite
(positive or negative infinity) or not.

.. note::
    Complex values are infinite when their real or imaginary part is
    infinite.

    Arguments:
        {input}

    Returns:
        A boolean tensor that is True where :attr:`input` is infinite and False elsewhere

    Example::

        >>> torch.isinf(torch.tensor([1, float('inf'), 2, float('-inf'), float('nan')]))
        tensor([False,  True,  False,  True,  False])
""")

add_docstr(torch.isposinf,
           r"""
isposinf(input, *, out=None) -> Tensor
Tests if each element of :attr:`input` is positive infinity or not.

Args:
  {input}

Keyword args:
  {out}

Example::
    >>> a = torch.tensor([-float('inf'), float('inf'), 1.2])
    >>> torch.isposinf(a)
    tensor([False,  True, False])
""".format(**common_args))

add_docstr(torch.isneginf,
           r"""
isneginf(input, *, out=None) -> Tensor
Tests if each element of :attr:`input` is negative infinity or not.

Args:
  {input}

Keyword args:
  {out}

Example::
    >>> a = torch.tensor([-float('inf'), float('inf'), 1.2])
    >>> torch.isneginf(a)
    tensor([ True, False, False])
""".format(**common_args))

add_docstr(torch.isclose, r"""
isclose(input, other, rtol=1e-05, atol=1e-08, equal_nan=False) -> Tensor

Returns a new tensor with boolean elements representing if each element of
:attr:`input` is "close" to the corresponding element of :attr:`other`.
Closeness is defined as:

.. math::
    \lvert \text{input} - \text{other} \rvert \leq \texttt{atol} + \texttt{rtol} \times \lvert \text{other} \rvert
""" + r"""

where :attr:`input` and :attr:`other` are finite. Where :attr:`input`
and/or :attr:`other` are nonfinite they are close if and only if
they are equal, with NaNs being considered equal to each other when
:attr:`equal_nan` is True.

Args:
    input (Tensor): first tensor to compare
    other (Tensor): second tensor to compare
    atol (float, optional): absolute tolerance. Default: 1e-08
    rtol (float, optional): relative tolerance. Default: 1e-05
    equal_nan (bool, optional): if ``True``, then two ``NaN`` s will be considered equal. Default: ``False``

Examples::

    >>> torch.isclose(torch.tensor((1., 2, 3)), torch.tensor((1 + 1e-10, 3, 4)))
    tensor([ True, False, False])
    >>> torch.isclose(torch.tensor((float('inf'), 4)), torch.tensor((float('inf'), 6)), rtol=.5)
    tensor([True, True])
""")

add_docstr(torch.isfinite, r"""
isfinite(input) -> Tensor

Returns a new tensor with boolean elements representing if each element is `finite` or not.

Real values are finite when they are not NaN, negative infinity, or infinity.
Complex values are finite when both their real and imaginary parts are finite.

    Arguments:
        {input}

    Returns:
        A boolean tensor that is True where :attr:`input` is finite and False elsewhere

    Example::

        >>> torch.isfinite(torch.tensor([1, float('inf'), 2, float('-inf'), float('nan')]))
        tensor([True,  False,  True,  False,  False])
""".format(**common_args))

add_docstr(torch.isnan, r"""
isnan(input) -> Tensor

Returns a new tensor with boolean elements representing if each element of :attr:`input`
is NaN or not. Complex values are considered NaN when either their real
and/or imaginary part is NaN.

Arguments:
    {input}

Returns:
    A boolean tensor that is True where :attr:`input` is NaN and False elsewhere

Example::

    >>> torch.isnan(torch.tensor([1, float('nan'), 2]))
    tensor([False, True, False])
""".format(**common_args))

add_docstr(torch.isreal, r"""
isreal(input) -> Tensor

Returns a new tensor with boolean elements representing if each element of :attr:`input` is real-valued or not.
All real-valued types are considered real. Complex values are considered real when their imaginary part is 0.

Arguments:
    {input}

Returns:
    A boolean tensor that is True where :attr:`input` is real and False elsewhere

Example::

    >>> torch.isreal(torch.tensor([1, 1+1j, 2+0j]))
    tensor([True, False, True])
""".format(**common_args))

add_docstr(torch.is_floating_point, r"""
is_floating_point(input) -> (bool)

Returns True if the data type of :attr:`input` is a floating point data type i.e.,
one of ``torch.float64``, ``torch.float32`` and ``torch.float16``.

Args:
    {input}
""".format(**common_args))

add_docstr(torch.is_complex, r"""
is_complex(input) -> (bool)

Returns True if the data type of :attr:`input` is a complex data type i.e.,
one of ``torch.complex64``, and ``torch.complex128``.

Args:
    {input}
""".format(**common_args))

add_docstr(torch.is_nonzero, r"""
is_nonzero(input) -> (bool)

Returns True if the :attr:`input` is a single element tensor which is not equal to zero
after type conversions.
i.e. not equal to ``torch.tensor([0.])`` or ``torch.tensor([0])`` or
``torch.tensor([False])``.
Throws a ``RuntimeError`` if ``torch.numel() != 1`` (even in case
of sparse tensors).

Args:
    {input}

Examples::

    >>> torch.is_nonzero(torch.tensor([0.]))
    False
    >>> torch.is_nonzero(torch.tensor([1.5]))
    True
    >>> torch.is_nonzero(torch.tensor([False]))
    False
    >>> torch.is_nonzero(torch.tensor([3]))
    True
    >>> torch.is_nonzero(torch.tensor([1, 3, 5]))
    Traceback (most recent call last):
    ...
    RuntimeError: bool value of Tensor with more than one value is ambiguous
    >>> torch.is_nonzero(torch.tensor([]))
    Traceback (most recent call last):
    ...
    RuntimeError: bool value of Tensor with no values is ambiguous
""".format(**common_args))

add_docstr(torch.kthvalue,
           r"""
kthvalue(input, k, dim=None, keepdim=False, out=None) -> (Tensor, LongTensor)

Returns a namedtuple ``(values, indices)`` where ``values`` is the :attr:`k` th
smallest element of each row of the :attr:`input` tensor in the given dimension
:attr:`dim`. And ``indices`` is the index location of each element found.

If :attr:`dim` is not given, the last dimension of the `input` is chosen.

If :attr:`keepdim` is ``True``, both the :attr:`values` and :attr:`indices` tensors
are the same size as :attr:`input`, except in the dimension :attr:`dim` where
they are of size 1. Otherwise, :attr:`dim` is squeezed
(see :func:`torch.squeeze`), resulting in both the :attr:`values` and
:attr:`indices` tensors having 1 fewer dimension than the :attr:`input` tensor.

Args:
    {input}
    k (int): k for the k-th smallest element
    dim (int, optional): the dimension to find the kth value along
    {keepdim}
    out (tuple, optional): the output tuple of (Tensor, LongTensor)
                           can be optionally given to be used as output buffers

Example::

    >>> x = torch.arange(1., 6.)
    >>> x
    tensor([ 1.,  2.,  3.,  4.,  5.])
    >>> torch.kthvalue(x, 4)
    torch.return_types.kthvalue(values=tensor(4.), indices=tensor(3))

    >>> x=torch.arange(1.,7.).resize_(2,3)
    >>> x
    tensor([[ 1.,  2.,  3.],
            [ 4.,  5.,  6.]])
    >>> torch.kthvalue(x, 2, 0, True)
    torch.return_types.kthvalue(values=tensor([[4., 5., 6.]]), indices=tensor([[1, 1, 1]]))
""".format(**single_dim_common))

add_docstr(torch.lcm,
           r"""
lcm(input, other, out=None) -> Tensor

Computes the element-wise least common multiple (LCM) of :attr:`input` and :attr:`other`.

Both :attr:`input` and :attr:`other` must have integer types.

.. note::
    This defines :math:`lcm(0, 0) = 0` and :math:`lcm(0, a) = 0`.

Args:
    {input}
    other (Tensor): the second input tensor

Keyword arguments:
    {out}

Example::

    >>> a = torch.tensor([5, 10, 15])
    >>> b = torch.tensor([3, 4, 5])
    >>> torch.lcm(a, b)
    tensor([15, 20, 15])
    >>> c = torch.tensor([3])
    >>> torch.lcm(a, c)
    tensor([15, 30, 15])
""".format(**common_args))

add_docstr(torch.le, r"""
le(input, other, *, out=None) -> Tensor

Computes :math:`\text{input} \leq \text{other}` element-wise.
""" + r"""

The second argument can be a number or a tensor whose shape is
:ref:`broadcastable <broadcasting-semantics>` with the first argument.

Args:
    input (Tensor): the tensor to compare
    other (Tensor or Scalar): the tensor or value to compare

Keyword args:
    {out}

Returns:
    A boolean tensor that is True where :attr:`input` is less than or equal to
    :attr:`other` and False elsewhere

Example::

    >>> torch.le(torch.tensor([[1, 2], [3, 4]]), torch.tensor([[1, 1], [4, 4]]))
    tensor([[True, False], [True, True]])
""".format(**common_args))

add_docstr(torch.lerp,
           r"""
lerp(input, end, weight, out=None)

Does a linear interpolation of two tensors :attr:`start` (given by :attr:`input`) and :attr:`end` based
on a scalar or tensor :attr:`weight` and returns the resulting :attr:`out` tensor.

.. math::
    \text{out}_i = \text{start}_i + \text{weight}_i \times (\text{end}_i - \text{start}_i)
""" + r"""
The shapes of :attr:`start` and :attr:`end` must be
:ref:`broadcastable <broadcasting-semantics>`. If :attr:`weight` is a tensor, then
the shapes of :attr:`weight`, :attr:`start`, and :attr:`end` must be :ref:`broadcastable <broadcasting-semantics>`.

Args:
    input (Tensor): the tensor with the starting points
    end (Tensor): the tensor with the ending points
    weight (float or tensor): the weight for the interpolation formula
    {out}

Example::

    >>> start = torch.arange(1., 5.)
    >>> end = torch.empty(4).fill_(10)
    >>> start
    tensor([ 1.,  2.,  3.,  4.])
    >>> end
    tensor([ 10.,  10.,  10.,  10.])
    >>> torch.lerp(start, end, 0.5)
    tensor([ 5.5000,  6.0000,  6.5000,  7.0000])
    >>> torch.lerp(start, end, torch.full_like(start, 0.5))
    tensor([ 5.5000,  6.0000,  6.5000,  7.0000])
""".format(**common_args))

add_docstr(torch.lgamma,
           r"""
lgamma(input, out=None) -> Tensor

Computes the logarithm of the gamma function on :attr:`input`.

.. math::
    \text{out}_{i} = \log \Gamma(\text{input}_{i})
""" + """
Args:
    {input}
    {out}

Example::

    >>> a = torch.arange(0.5, 2, 0.5)
    >>> torch.lgamma(a)
    tensor([ 0.5724,  0.0000, -0.1208])
""".format(**common_args))

add_docstr(torch.linspace,
           r"""
linspace(start, end, steps=100, out=None, dtype=None, layout=torch.strided, device=None, requires_grad=False) -> Tensor

Returns a one-dimensional tensor of :attr:`steps`
equally spaced points between :attr:`start` and :attr:`end`.

The output tensor is 1-D of size :attr:`steps`.

Args:
    start (float): the starting value for the set of points
    end (float): the ending value for the set of points
    steps (int): number of points to sample between :attr:`start`
        and :attr:`end`. Default: ``100``.
    {out}
    {dtype}
    {layout}
    {device}
    {requires_grad}


Example::

    >>> torch.linspace(3, 10, steps=5)
    tensor([  3.0000,   4.7500,   6.5000,   8.2500,  10.0000])
    >>> torch.linspace(-10, 10, steps=5)
    tensor([-10.,  -5.,   0.,   5.,  10.])
    >>> torch.linspace(start=-10, end=10, steps=5)
    tensor([-10.,  -5.,   0.,   5.,  10.])
    >>> torch.linspace(start=-10, end=10, steps=1)
    tensor([-10.])
""".format(**factory_common_args))

add_docstr(torch.log,
           r"""
log(input, out=None) -> Tensor

Returns a new tensor with the natural logarithm of the elements
of :attr:`input`.

.. math::
    y_{i} = \log_{e} (x_{i})
""" + r"""
Args:
    {input}
    {out}

Example::

    >>> a = torch.randn(5)
    >>> a
    tensor([-0.7168, -0.5471, -0.8933, -1.4428, -0.1190])
    >>> torch.log(a)
    tensor([ nan,  nan,  nan,  nan,  nan])
""".format(**common_args))

add_docstr(torch.log10,
           r"""
log10(input, out=None) -> Tensor

Returns a new tensor with the logarithm to the base 10 of the elements
of :attr:`input`.

.. math::
    y_{i} = \log_{10} (x_{i})
""" + r"""
Args:
    {input}
    {out}

Example::

    >>> a = torch.rand(5)
    >>> a
    tensor([ 0.5224,  0.9354,  0.7257,  0.1301,  0.2251])


    >>> torch.log10(a)
    tensor([-0.2820, -0.0290, -0.1392, -0.8857, -0.6476])

""".format(**common_args))

add_docstr(torch.log1p,
           r"""
log1p(input, out=None) -> Tensor

Returns a new tensor with the natural logarithm of (1 + :attr:`input`).

.. math::
    y_i = \log_{e} (x_i + 1)
""" + r"""
.. note:: This function is more accurate than :func:`torch.log` for small
          values of :attr:`input`

Args:
    {input}
    {out}

Example::

    >>> a = torch.randn(5)
    >>> a
    tensor([-1.0090, -0.9923,  1.0249, -0.5372,  0.2492])
    >>> torch.log1p(a)
    tensor([    nan, -4.8653,  0.7055, -0.7705,  0.2225])
""".format(**common_args))

add_docstr(torch.log2,
           r"""
log2(input, out=None) -> Tensor

Returns a new tensor with the logarithm to the base 2 of the elements
of :attr:`input`.

.. math::
    y_{i} = \log_{2} (x_{i})
""" + r"""
Args:
    {input}
    {out}

Example::

    >>> a = torch.rand(5)
    >>> a
    tensor([ 0.8419,  0.8003,  0.9971,  0.5287,  0.0490])


    >>> torch.log2(a)
    tensor([-0.2483, -0.3213, -0.0042, -0.9196, -4.3504])

""".format(**common_args))

add_docstr(torch.logaddexp,
           r"""
logaddexp(input, other, out=None) -> Tensor

Logarithm of the sum of exponentiations of the inputs.

Calculates pointwise :math:`\log\left(e^x + e^y\right)`. This function is useful
in statistics where the calculated probabilities of events may be so small as to
exceed the range of normal floating point numbers. In such cases the logarithm
of the calculated probability is stored. This function allows adding
probabilities stored in such a fashion.

This op should be disambiguated with :func:`torch.logsumexp` which performs a
reduction on a single tensor.

Args:
    {input}
    other (Tensor): the second input tensor

Keyword arguments:
    {out}

Example::

    >>> torch.logaddexp(torch.tensor([-1.0]), torch.tensor([-1.0, -2, -3]))
    tensor([-0.3069, -0.6867, -0.8731])
    >>> torch.logaddexp(torch.tensor([-100.0, -200, -300]), torch.tensor([-1.0, -2, -3]))
    tensor([-1., -2., -3.])
    >>> torch.logaddexp(torch.tensor([1.0, 2000, 30000]), torch.tensor([-1.0, -2, -3]))
    tensor([1.1269e+00, 2.0000e+03, 3.0000e+04])
""".format(**common_args))

add_docstr(torch.logaddexp2,
           r"""
logaddexp2(input, other, out=None) -> Tensor

Logarithm of the sum of exponentiations of the inputs in base-2.

Calculates pointwise :math:`\log_2\left(2^x + 2^y\right)`. See
:func:`torch.logaddexp` for more details.

Args:
    {input}
    other (Tensor): the second input tensor

Keyword arguments:
    {out}
""".format(**common_args))

add_docstr(torch.logical_and,
           r"""
logical_and(input, other, out=None) -> Tensor

Computes the element-wise logical AND of the given input tensors. Zeros are treated as ``False`` and nonzeros are
treated as ``True``.

Args:
    {input}
    other (Tensor): the tensor to compute AND with
    {out}

Example::

    >>> torch.logical_and(torch.tensor([True, False, True]), torch.tensor([True, False, False]))
    tensor([ True, False, False])
    >>> a = torch.tensor([0, 1, 10, 0], dtype=torch.int8)
    >>> b = torch.tensor([4, 0, 1, 0], dtype=torch.int8)
    >>> torch.logical_and(a, b)
    tensor([False, False,  True, False])
    >>> torch.logical_and(a.double(), b.double())
    tensor([False, False,  True, False])
    >>> torch.logical_and(a.double(), b)
    tensor([False, False,  True, False])
    >>> torch.logical_and(a, b, out=torch.empty(4, dtype=torch.bool))
    tensor([False, False,  True, False])
""".format(**common_args))

add_docstr(torch.logical_not,
           r"""
logical_not(input, out=None) -> Tensor

Computes the element-wise logical NOT of the given input tensor. If not specified, the output tensor will have the bool
dtype. If the input tensor is not a bool tensor, zeros are treated as ``False`` and non-zeros are treated as ``True``.

Args:
    {input}
    {out}

Example::

    >>> torch.logical_not(torch.tensor([True, False]))
    tensor([False,  True])
    >>> torch.logical_not(torch.tensor([0, 1, -10], dtype=torch.int8))
    tensor([ True, False, False])
    >>> torch.logical_not(torch.tensor([0., 1.5, -10.], dtype=torch.double))
    tensor([ True, False, False])
    >>> torch.logical_not(torch.tensor([0., 1., -10.], dtype=torch.double), out=torch.empty(3, dtype=torch.int16))
    tensor([1, 0, 0], dtype=torch.int16)
""".format(**common_args))

add_docstr(torch.logical_or,
           r"""
logical_or(input, other, out=None) -> Tensor

Computes the element-wise logical OR of the given input tensors. Zeros are treated as ``False`` and nonzeros are
treated as ``True``.

Args:
    {input}
    other (Tensor): the tensor to compute OR with
    {out}

Example::

    >>> torch.logical_or(torch.tensor([True, False, True]), torch.tensor([True, False, False]))
    tensor([ True, False,  True])
    >>> a = torch.tensor([0, 1, 10, 0], dtype=torch.int8)
    >>> b = torch.tensor([4, 0, 1, 0], dtype=torch.int8)
    >>> torch.logical_or(a, b)
    tensor([ True,  True,  True, False])
    >>> torch.logical_or(a.double(), b.double())
    tensor([ True,  True,  True, False])
    >>> torch.logical_or(a.double(), b)
    tensor([ True,  True,  True, False])
    >>> torch.logical_or(a, b, out=torch.empty(4, dtype=torch.bool))
    tensor([ True,  True,  True, False])
""".format(**common_args))

add_docstr(torch.logical_xor,
           r"""
logical_xor(input, other, out=None) -> Tensor

Computes the element-wise logical XOR of the given input tensors. Zeros are treated as ``False`` and nonzeros are
treated as ``True``.

Args:
    {input}
    other (Tensor): the tensor to compute XOR with
    {out}

Example::

    >>> torch.logical_xor(torch.tensor([True, False, True]), torch.tensor([True, False, False]))
    tensor([False, False,  True])
    >>> a = torch.tensor([0, 1, 10, 0], dtype=torch.int8)
    >>> b = torch.tensor([4, 0, 1, 0], dtype=torch.int8)
    >>> torch.logical_xor(a, b)
    tensor([ True,  True, False, False])
    >>> torch.logical_xor(a.double(), b.double())
    tensor([ True,  True, False, False])
    >>> torch.logical_xor(a.double(), b)
    tensor([ True,  True, False, False])
    >>> torch.logical_xor(a, b, out=torch.empty(4, dtype=torch.bool))
    tensor([ True,  True, False, False])
""".format(**common_args))

add_docstr(torch.logspace,
           r"""
logspace(start, end, steps=100, base=10.0, out=None, dtype=None, layout=torch.strided, device=None, requires_grad=False) -> Tensor

Returns a one-dimensional tensor of :attr:`steps` points
logarithmically spaced with base :attr:`base` between
:math:`{{\text{{base}}}}^{{\text{{start}}}}` and :math:`{{\text{{base}}}}^{{\text{{end}}}}`.

The output tensor is 1-D of size :attr:`steps`.

Args:
    start (float): the starting value for the set of points
    end (float): the ending value for the set of points
    steps (int): number of points to sample between :attr:`start`
        and :attr:`end`. Default: ``100``.
    base (float): base of the logarithm function. Default: ``10.0``.
    {out}
    {dtype}
    {layout}
    {device}
    {requires_grad}

Example::

    >>> torch.logspace(start=-10, end=10, steps=5)
    tensor([ 1.0000e-10,  1.0000e-05,  1.0000e+00,  1.0000e+05,  1.0000e+10])
    >>> torch.logspace(start=0.1, end=1.0, steps=5)
    tensor([  1.2589,   2.1135,   3.5481,   5.9566,  10.0000])
    >>> torch.logspace(start=0.1, end=1.0, steps=1)
    tensor([1.2589])
    >>> torch.logspace(start=2, end=2, steps=1, base=2)
    tensor([4.0])
""".format(**factory_common_args))

add_docstr(torch.logsumexp,
           r"""
logsumexp(input, dim, keepdim=False, out=None)

Returns the log of summed exponentials of each row of the :attr:`input`
tensor in the given dimension :attr:`dim`. The computation is numerically
stabilized.

For summation index :math:`j` given by `dim` and other indices :math:`i`, the result is

    .. math::
        \text{{logsumexp}}(x)_{{i}} = \log \sum_j \exp(x_{{ij}})

{keepdim_details}

Args:
    {input}
    {dim}
    {keepdim}
    {out}


Example::
    >>> a = torch.randn(3, 3)
    >>> torch.logsumexp(a, 1)
    tensor([ 0.8442,  1.4322,  0.8711])
""".format(**multi_dim_common))

add_docstr(torch.lstsq,
           r"""
lstsq(input, A, out=None) -> Tensor

Computes the solution to the least squares and least norm problems for a full
rank matrix :math:`A` of size :math:`(m \times n)` and a matrix :math:`B` of
size :math:`(m \times k)`.

If :math:`m \geq n`, :func:`lstsq` solves the least-squares problem:

.. math::

   \begin{array}{ll}
   \min_X & \|AX-B\|_2.
   \end{array}

If :math:`m < n`, :func:`lstsq` solves the least-norm problem:

.. math::

   \begin{array}{ll}
   \min_X & \|X\|_2 & \text{subject to} & AX = B.
   \end{array}

Returned tensor :math:`X` has shape :math:`(\max(m, n) \times k)`. The first :math:`n`
rows of :math:`X` contains the solution. If :math:`m \geq n`, the residual sum of squares
for the solution in each column is given by the sum of squares of elements in the
remaining :math:`m - n` rows of that column.

.. note::
    The case when :math:`m < n` is not supported on the GPU.

Args:
    input (Tensor): the matrix :math:`B`
    A (Tensor): the :math:`m` by :math:`n` matrix :math:`A`
    out (tuple, optional): the optional destination tensor

Returns:
    (Tensor, Tensor): A namedtuple (solution, QR) containing:

        - **solution** (*Tensor*): the least squares solution
        - **QR** (*Tensor*): the details of the QR factorization

.. note::

    The returned matrices will always be transposed, irrespective of the strides
    of the input matrices. That is, they will have stride `(1, m)` instead of
    `(m, 1)`.

Example::

    >>> A = torch.tensor([[1., 1, 1],
                          [2, 3, 4],
                          [3, 5, 2],
                          [4, 2, 5],
                          [5, 4, 3]])
    >>> B = torch.tensor([[-10., -3],
                          [ 12, 14],
                          [ 14, 12],
                          [ 16, 16],
                          [ 18, 16]])
    >>> X, _ = torch.lstsq(B, A)
    >>> X
    tensor([[  2.0000,   1.0000],
            [  1.0000,   1.0000],
            [  1.0000,   2.0000],
            [ 10.9635,   4.8501],
            [  8.9332,   5.2418]])
""")

add_docstr(torch.lt, r"""
lt(input, other, *, out=None) -> Tensor

Computes :math:`\text{input} < \text{other}` element-wise.
""" + r"""

The second argument can be a number or a tensor whose shape is
:ref:`broadcastable <broadcasting-semantics>` with the first argument.

Args:
    input (Tensor): the tensor to compare
    other (Tensor or float): the tensor or value to compare

Keyword args:
    {out}

Returns:
    A boolean tensor that is True where :attr:`input` is less than :attr:`other` and False elsewhere

Example::

    >>> torch.lt(torch.tensor([[1, 2], [3, 4]]), torch.tensor([[1, 1], [4, 4]]))
    tensor([[False, False], [True, False]])
""".format(**common_args))

add_docstr(torch.lu_solve,
           r"""
lu_solve(input, LU_data, LU_pivots, out=None) -> Tensor

Returns the LU solve of the linear system :math:`Ax = b` using the partially pivoted
LU factorization of A from :meth:`torch.lu`.

Arguments:
    b (Tensor): the RHS tensor of size :math:`(*, m, k)`, where :math:`*`
                is zero or more batch dimensions.
    LU_data (Tensor): the pivoted LU factorization of A from :meth:`torch.lu` of size :math:`(*, m, m)`,
                       where :math:`*` is zero or more batch dimensions.
    LU_pivots (IntTensor): the pivots of the LU factorization from :meth:`torch.lu` of size :math:`(*, m)`,
                           where :math:`*` is zero or more batch dimensions.
                           The batch dimensions of :attr:`LU_pivots` must be equal to the batch dimensions of
                           :attr:`LU_data`.
    {out}

Example::

    >>> A = torch.randn(2, 3, 3)
    >>> b = torch.randn(2, 3, 1)
    >>> A_LU = torch.lu(A)
    >>> x = torch.lu_solve(b, *A_LU)
    >>> torch.norm(torch.bmm(A, x) - b)
    tensor(1.00000e-07 *
           2.8312)
""".format(**common_args))

add_docstr(torch.masked_select,
           r"""
masked_select(input, mask, out=None) -> Tensor

Returns a new 1-D tensor which indexes the :attr:`input` tensor according to
the boolean mask :attr:`mask` which is a `BoolTensor`.

The shapes of the :attr:`mask` tensor and the :attr:`input` tensor don't need
to match, but they must be :ref:`broadcastable <broadcasting-semantics>`.

.. note:: The returned tensor does **not** use the same storage
          as the original tensor

Args:
    {input}
    mask  (BoolTensor): the tensor containing the binary mask to index with
    {out}

Example::

    >>> x = torch.randn(3, 4)
    >>> x
    tensor([[ 0.3552, -2.3825, -0.8297,  0.3477],
            [-1.2035,  1.2252,  0.5002,  0.6248],
            [ 0.1307, -2.0608,  0.1244,  2.0139]])
    >>> mask = x.ge(0.5)
    >>> mask
    tensor([[False, False, False, False],
            [False, True, True, True],
            [False, False, False, True]])
    >>> torch.masked_select(x, mask)
    tensor([ 1.2252,  0.5002,  0.6248,  2.0139])
""".format(**common_args))

add_docstr(torch.matrix_rank,
           r"""
matrix_rank(input, tol=None, symmetric=False) -> Tensor

Returns the numerical rank of a 2-D tensor. The method to compute the
matrix rank is done using SVD by default. If :attr:`symmetric` is ``True``,
then :attr:`input` is assumed to be symmetric, and the computation of the
rank is done by obtaining the eigenvalues.

:attr:`tol` is the threshold below which the singular values (or the eigenvalues
when :attr:`symmetric` is ``True``) are considered to be 0. If :attr:`tol` is not
specified, :attr:`tol` is set to ``S.max() * max(S.size()) * eps`` where `S` is the
singular values (or the eigenvalues when :attr:`symmetric` is ``True``), and ``eps``
is the epsilon value for the datatype of :attr:`input`.

Args:
    input (Tensor): the input 2-D tensor
    tol (float, optional): the tolerance value. Default: ``None``
    symmetric(bool, optional): indicates whether :attr:`input` is symmetric.
                               Default: ``False``

Example::

    >>> a = torch.eye(10)
    >>> torch.matrix_rank(a)
    tensor(10)
    >>> b = torch.eye(10)
    >>> b[0, 0] = 0
    >>> torch.matrix_rank(b)
    tensor(9)
""")

add_docstr(torch.matrix_power,
           r"""
matrix_power(input, n) -> Tensor

Returns the matrix raised to the power :attr:`n` for square matrices.
For batch of matrices, each individual matrix is raised to the power :attr:`n`.

If :attr:`n` is negative, then the inverse of the matrix (if invertible) is
raised to the power :attr:`n`.  For a batch of matrices, the batched inverse
(if invertible) is raised to the power :attr:`n`. If :attr:`n` is 0, then an identity matrix
is returned.

Args:
    {input}
    n (int): the power to raise the matrix to

Example::

    >>> a = torch.randn(2, 2, 2)
    >>> a
    tensor([[[-1.9975, -1.9610],
             [ 0.9592, -2.3364]],

            [[-1.2534, -1.3429],
             [ 0.4153, -1.4664]]])
    >>> torch.matrix_power(a, 3)
    tensor([[[  3.9392, -23.9916],
             [ 11.7357,  -0.2070]],

            [[  0.2468,  -6.7168],
             [  2.0774,  -0.8187]]])
""".format(**common_args))

add_docstr(torch.max,
           r"""
max(input) -> Tensor

Returns the maximum value of all elements in the ``input`` tensor.

.. warning::
    This function produces deterministic (sub)gradients unlike ``max(dim=0)``

Args:
    {input}

Example::

    >>> a = torch.randn(1, 3)
    >>> a
    tensor([[ 0.6763,  0.7445, -2.2369]])
    >>> torch.max(a)
    tensor(0.7445)

.. function:: max(input, dim, keepdim=False, out=None) -> (Tensor, LongTensor)

Returns a namedtuple ``(values, indices)`` where ``values`` is the maximum
value of each row of the :attr:`input` tensor in the given dimension
:attr:`dim`. And ``indices`` is the index location of each maximum value found
(argmax).

.. warning::
    ``indices`` does not necessarily contain the first occurrence of each
    maximal value found, unless it is unique.
    The exact implementation details are device-specific.
    Do not expect the same result when run on CPU and GPU in general.
    For the same reason do not expect the gradients to be deterministic.

If ``keepdim`` is ``True``, the output tensors are of the same size
as ``input`` except in the dimension ``dim`` where they are of size 1.
Otherwise, ``dim`` is squeezed (see :func:`torch.squeeze`), resulting
in the output tensors having 1 fewer dimension than ``input``.

Args:
    {input}
    {dim}
    {keepdim} Default: ``False``.
    out (tuple, optional): the result tuple of two output tensors (max, max_indices)

Example::

    >>> a = torch.randn(4, 4)
    >>> a
    tensor([[-1.2360, -0.2942, -0.1222,  0.8475],
            [ 1.1949, -1.1127, -2.2379, -0.6702],
            [ 1.5717, -0.9207,  0.1297, -1.8768],
            [-0.6172,  1.0036, -0.6060, -0.2432]])
    >>> torch.max(a, 1)
    torch.return_types.max(values=tensor([0.8475, 1.1949, 1.5717, 1.0036]), indices=tensor([3, 0, 0, 1]))

.. function:: max(input, other, out=None) -> Tensor

Each element of the tensor ``input`` is compared with the corresponding
element of the tensor ``other`` and an element-wise maximum is taken.

The shapes of ``input`` and ``other`` don't need to match,
but they must be :ref:`broadcastable <broadcasting-semantics>`.

.. math::
    \text{{out}}_i = \max(\text{{tensor}}_i, \text{{other}}_i)

.. note:: When the shapes do not match, the shape of the returned output tensor
          follows the :ref:`broadcasting rules <broadcasting-semantics>`.

Args:
    {input}
    other (Tensor): the second input tensor
    {out}

Example::

    >>> a = torch.randn(4)
    >>> a
    tensor([ 0.2942, -0.7416,  0.2653, -0.1584])
    >>> b = torch.randn(4)
    >>> b
    tensor([ 0.8722, -1.7421, -0.4141, -0.5055])
    >>> torch.max(a, b)
    tensor([ 0.8722, -0.7416,  0.2653, -0.1584])
""".format(**single_dim_common))

add_docstr(torch.argmax,
           r"""
argmax(input) -> LongTensor

Returns the indices of the maximum value of all elements in the :attr:`input` tensor.

This is the second value returned by :meth:`torch.max`. See its
documentation for the exact semantics of this method.

Args:
    {input}

Example::

    >>> a = torch.randn(4, 4)
    >>> a
    tensor([[ 1.3398,  0.2663, -0.2686,  0.2450],
            [-0.7401, -0.8805, -0.3402, -1.1936],
            [ 0.4907, -1.3948, -1.0691, -0.3132],
            [-1.6092,  0.5419, -0.2993,  0.3195]])
    >>> torch.argmax(a)
    tensor(0)

.. function:: argmax(input, dim, keepdim=False) -> LongTensor

Returns the indices of the maximum values of a tensor across a dimension.

This is the second value returned by :meth:`torch.max`. See its
documentation for the exact semantics of this method.

Args:
    {input}
    {dim} If ``None``, the argmax of the flattened input is returned.
    {keepdim} Ignored if ``dim=None``.

Example::

    >>> a = torch.randn(4, 4)
    >>> a
    tensor([[ 1.3398,  0.2663, -0.2686,  0.2450],
            [-0.7401, -0.8805, -0.3402, -1.1936],
            [ 0.4907, -1.3948, -1.0691, -0.3132],
            [-1.6092,  0.5419, -0.2993,  0.3195]])
    >>> torch.argmax(a, dim=1)
    tensor([ 0,  2,  0,  1])
""".format(**single_dim_common))

add_docstr(torch.mean,
           r"""
mean(input) -> Tensor

Returns the mean value of all elements in the :attr:`input` tensor.

Args:
    {input}

Example::

    >>> a = torch.randn(1, 3)
    >>> a
    tensor([[ 0.2294, -0.5481,  1.3288]])
    >>> torch.mean(a)
    tensor(0.3367)

.. function:: mean(input, dim, keepdim=False, out=None) -> Tensor

Returns the mean value of each row of the :attr:`input` tensor in the given
dimension :attr:`dim`. If :attr:`dim` is a list of dimensions,
reduce over all of them.

{keepdim_details}

Args:
    {input}
    {dim}
    {keepdim}
    {out}

Example::

    >>> a = torch.randn(4, 4)
    >>> a
    tensor([[-0.3841,  0.6320,  0.4254, -0.7384],
            [-0.9644,  1.0131, -0.6549, -1.4279],
            [-0.2951, -1.3350, -0.7694,  0.5600],
            [ 1.0842, -0.9580,  0.3623,  0.2343]])
    >>> torch.mean(a, 1)
    tensor([-0.0163, -0.5085, -0.4599,  0.1807])
    >>> torch.mean(a, 1, True)
    tensor([[-0.0163],
            [-0.5085],
            [-0.4599],
            [ 0.1807]])
""".format(**multi_dim_common))

add_docstr(torch.median,
           r"""
median(input) -> Tensor

Returns the median value of all elements in the :attr:`input` tensor.

.. warning::
    This function produces deterministic (sub)gradients unlike ``median(dim=0)``

Args:
    {input}

Example::

    >>> a = torch.randn(1, 3)
    >>> a
    tensor([[ 1.5219, -1.5212,  0.2202]])
    >>> torch.median(a)
    tensor(0.2202)

.. function:: median(input, dim=-1, keepdim=False, out=None) -> (Tensor, LongTensor)

Returns a namedtuple ``(values, indices)`` where ``values`` is the median
value of each row of the :attr:`input` tensor in the given dimension
:attr:`dim`. And ``indices`` is the index location of each median value found.

By default, :attr:`dim` is the last dimension of the :attr:`input` tensor.

If :attr:`keepdim` is ``True``, the output tensors are of the same size
as :attr:`input` except in the dimension :attr:`dim` where they are of size 1.
Otherwise, :attr:`dim` is squeezed (see :func:`torch.squeeze`), resulting in
the outputs tensor having 1 fewer dimension than :attr:`input`.

.. warning::
    ``indices`` does not necessarily contain the first occurrence of each
    median value found, unless it is unique.
    The exact implementation details are device-specific.
    Do not expect the same result when run on CPU and GPU in general.
    For the same reason do not expect the gradients to be deterministic.


Args:
    {input}
    {dim}
    {keepdim}
    out (tuple, optional): the result tuple of two output tensors (max, max_indices)

Example::

    >>> a = torch.randn(4, 5)
    >>> a
    tensor([[ 0.2505, -0.3982, -0.9948,  0.3518, -1.3131],
            [ 0.3180, -0.6993,  1.0436,  0.0438,  0.2270],
            [-0.2751,  0.7303,  0.2192,  0.3321,  0.2488],
            [ 1.0778, -1.9510,  0.7048,  0.4742, -0.7125]])
    >>> torch.median(a, 1)
    torch.return_types.median(values=tensor([-0.3982,  0.2270,  0.2488,  0.4742]), indices=tensor([1, 4, 4, 3]))
""".format(**single_dim_common))

add_docstr(torch.min,
           r"""
min(input) -> Tensor

Returns the minimum value of all elements in the :attr:`input` tensor.

.. warning::
    This function produces deterministic (sub)gradients unlike ``min(dim=0)``

Args:
    {input}

Example::

    >>> a = torch.randn(1, 3)
    >>> a
    tensor([[ 0.6750,  1.0857,  1.7197]])
    >>> torch.min(a)
    tensor(0.6750)

.. function:: min(input, dim, keepdim=False, out=None) -> (Tensor, LongTensor)

Returns a namedtuple ``(values, indices)`` where ``values`` is the minimum
value of each row of the :attr:`input` tensor in the given dimension
:attr:`dim`. And ``indices`` is the index location of each minimum value found
(argmin).

.. warning::
    ``indices`` does not necessarily contain the first occurrence of each
    minimal value found, unless it is unique.
    The exact implementation details are device-specific.
    Do not expect the same result when run on CPU and GPU in general.
    For the same reason do not expect the gradients to be deterministic.

If :attr:`keepdim` is ``True``, the output tensors are of the same size as
:attr:`input` except in the dimension :attr:`dim` where they are of size 1.
Otherwise, :attr:`dim` is squeezed (see :func:`torch.squeeze`), resulting in
the output tensors having 1 fewer dimension than :attr:`input`.

Args:
    {input}
    {dim}
    {keepdim}
    out (tuple, optional): the tuple of two output tensors (min, min_indices)

Example::

    >>> a = torch.randn(4, 4)
    >>> a
    tensor([[-0.6248,  1.1334, -1.1899, -0.2803],
            [-1.4644, -0.2635, -0.3651,  0.6134],
            [ 0.2457,  0.0384,  1.0128,  0.7015],
            [-0.1153,  2.9849,  2.1458,  0.5788]])
    >>> torch.min(a, 1)
    torch.return_types.min(values=tensor([-1.1899, -1.4644,  0.0384, -0.1153]), indices=tensor([2, 0, 1, 0]))

.. function:: min(input, other, out=None) -> Tensor

Each element of the tensor :attr:`input` is compared with the corresponding
element of the tensor :attr:`other` and an element-wise minimum is taken.
The resulting tensor is returned.

The shapes of :attr:`input` and :attr:`other` don't need to match,
but they must be :ref:`broadcastable <broadcasting-semantics>`.

.. math::
    \text{{out}}_i = \min(\text{{tensor}}_i, \text{{other}}_i)

.. note:: When the shapes do not match, the shape of the returned output tensor
          follows the :ref:`broadcasting rules <broadcasting-semantics>`.

Args:
    {input}
    other (Tensor): the second input tensor
    {out}

Example::

    >>> a = torch.randn(4)
    >>> a
    tensor([ 0.8137, -1.1740, -0.6460,  0.6308])
    >>> b = torch.randn(4)
    >>> b
    tensor([-0.1369,  0.1555,  0.4019, -0.1929])
    >>> torch.min(a, b)
    tensor([-0.1369, -1.1740, -0.6460, -0.1929])
""".format(**single_dim_common))

add_docstr(torch.argmin,
           r"""
argmin(input) -> LongTensor

Returns the indices of the minimum value of all elements in the :attr:`input` tensor.

This is the second value returned by :meth:`torch.min`. See its
documentation for the exact semantics of this method.

Args:
    {input}

Example::

    >>> a = torch.randn(4, 4)
    >>> a
    tensor([[ 0.1139,  0.2254, -0.1381,  0.3687],
            [ 1.0100, -1.1975, -0.0102, -0.4732],
            [-0.9240,  0.1207, -0.7506, -1.0213],
            [ 1.7809, -1.2960,  0.9384,  0.1438]])
    >>> torch.argmin(a)
    tensor(13)

.. function:: argmin(input, dim, keepdim=False, out=None) -> LongTensor

Returns the indices of the minimum values of a tensor across a dimension.

This is the second value returned by :meth:`torch.min`. See its
documentation for the exact semantics of this method.

Args:
    {input}
    {dim} If ``None``, the argmin of the flattened input is returned.
    {keepdim} Ignored if ``dim=None``.

Example::

    >>> a = torch.randn(4, 4)
    >>> a
    tensor([[ 0.1139,  0.2254, -0.1381,  0.3687],
            [ 1.0100, -1.1975, -0.0102, -0.4732],
            [-0.9240,  0.1207, -0.7506, -1.0213],
            [ 1.7809, -1.2960,  0.9384,  0.1438]])
    >>> torch.argmin(a, dim=1)
    tensor([ 2,  1,  3,  1])
""".format(**single_dim_common))

add_docstr(torch.mm,
           r"""
mm(input, mat2, out=None) -> Tensor

Performs a matrix multiplication of the matrices :attr:`input` and :attr:`mat2`.

If :attr:`input` is a :math:`(n \times m)` tensor, :attr:`mat2` is a
:math:`(m \times p)` tensor, :attr:`out` will be a :math:`(n \times p)` tensor.

.. note:: This function does not :ref:`broadcast <broadcasting-semantics>`.
          For broadcasting matrix products, see :func:`torch.matmul`.

Args:
    input (Tensor): the first matrix to be multiplied
    mat2 (Tensor): the second matrix to be multiplied
    {out}

Example::

    >>> mat1 = torch.randn(2, 3)
    >>> mat2 = torch.randn(3, 3)
    >>> torch.mm(mat1, mat2)
    tensor([[ 0.4851,  0.5037, -0.3633],
            [-0.0760, -3.6705,  2.4784]])
""".format(**common_args))

add_docstr(torch.matmul,
           r"""
matmul(input, other, out=None) -> Tensor

Matrix product of two tensors.

The behavior depends on the dimensionality of the tensors as follows:

- If both tensors are 1-dimensional, the dot product (scalar) is returned.
- If both arguments are 2-dimensional, the matrix-matrix product is returned.
- If the first argument is 1-dimensional and the second argument is 2-dimensional,
  a 1 is prepended to its dimension for the purpose of the matrix multiply.
  After the matrix multiply, the prepended dimension is removed.
- If the first argument is 2-dimensional and the second argument is 1-dimensional,
  the matrix-vector product is returned.
- If both arguments are at least 1-dimensional and at least one argument is
  N-dimensional (where N > 2), then a batched matrix multiply is returned.  If the first
  argument is 1-dimensional, a 1 is prepended to its dimension for the purpose of the
  batched matrix multiply and removed after.  If the second argument is 1-dimensional, a
  1 is appended to its dimension for the purpose of the batched matrix multiple and removed after.
  The non-matrix (i.e. batch) dimensions are :ref:`broadcasted <broadcasting-semantics>` (and thus
  must be broadcastable).  For example, if :attr:`input` is a
  :math:`(j \times 1 \times n \times m)` tensor and :attr:`other` is a :math:`(k \times m \times p)`
  tensor, :attr:`out` will be an :math:`(j \times k \times n \times p)` tensor.

.. note::

    The 1-dimensional dot product version of this function does not support an :attr:`out` parameter.

Arguments:
    input (Tensor): the first tensor to be multiplied
    other (Tensor): the second tensor to be multiplied
    {out}

Example::

    >>> # vector x vector
    >>> tensor1 = torch.randn(3)
    >>> tensor2 = torch.randn(3)
    >>> torch.matmul(tensor1, tensor2).size()
    torch.Size([])
    >>> # matrix x vector
    >>> tensor1 = torch.randn(3, 4)
    >>> tensor2 = torch.randn(4)
    >>> torch.matmul(tensor1, tensor2).size()
    torch.Size([3])
    >>> # batched matrix x broadcasted vector
    >>> tensor1 = torch.randn(10, 3, 4)
    >>> tensor2 = torch.randn(4)
    >>> torch.matmul(tensor1, tensor2).size()
    torch.Size([10, 3])
    >>> # batched matrix x batched matrix
    >>> tensor1 = torch.randn(10, 3, 4)
    >>> tensor2 = torch.randn(10, 4, 5)
    >>> torch.matmul(tensor1, tensor2).size()
    torch.Size([10, 3, 5])
    >>> # batched matrix x broadcasted matrix
    >>> tensor1 = torch.randn(10, 3, 4)
    >>> tensor2 = torch.randn(4, 5)
    >>> torch.matmul(tensor1, tensor2).size()
    torch.Size([10, 3, 5])

""".format(**common_args))

add_docstr(torch.mode,
           r"""
mode(input, dim=-1, keepdim=False, out=None) -> (Tensor, LongTensor)

Returns a namedtuple ``(values, indices)`` where ``values`` is the mode
value of each row of the :attr:`input` tensor in the given dimension
:attr:`dim`, i.e. a value which appears most often
in that row, and ``indices`` is the index location of each mode value found.

By default, :attr:`dim` is the last dimension of the :attr:`input` tensor.

If :attr:`keepdim` is ``True``, the output tensors are of the same size as
:attr:`input` except in the dimension :attr:`dim` where they are of size 1.
Otherwise, :attr:`dim` is squeezed (see :func:`torch.squeeze`), resulting
in the output tensors having 1 fewer dimension than :attr:`input`.

.. note:: This function is not defined for ``torch.cuda.Tensor`` yet.

Args:
    {input}
    {dim}
    {keepdim}
    out (tuple, optional): the result tuple of two output tensors (values, indices)

Example::

    >>> a = torch.randint(10, (5,))
    >>> a
    tensor([6, 5, 1, 0, 2])
    >>> b = a + (torch.randn(50, 1) * 5).long()
    >>> torch.mode(b, 0)
    torch.return_types.mode(values=tensor([6, 5, 1, 0, 2]), indices=tensor([2, 2, 2, 2, 2]))
""".format(**single_dim_common))

add_docstr(torch.mul,
           r"""
mul(input, other, out=None)

Multiplies each element of the input :attr:`input` with the scalar
:attr:`other` and returns a new resulting tensor.

.. math::
    \text{out}_i = \text{other} \times \text{input}_i
""" + r"""
If :attr:`input` is of type `FloatTensor` or `DoubleTensor`, :attr:`other`
should be a real number, otherwise it should be an integer

Args:
    {input}
    value (Number): the number to be multiplied to each element of :attr:`input`
    {out}

Example::

    >>> a = torch.randn(3)
    >>> a
    tensor([ 0.2015, -0.4255,  2.6087])
    >>> torch.mul(a, 100)
    tensor([  20.1494,  -42.5491,  260.8663])

.. function:: mul(input, other, out=None)

Each element of the tensor :attr:`input` is multiplied by the corresponding
element of the Tensor :attr:`other`. The resulting tensor is returned.

The shapes of :attr:`input` and :attr:`other` must be
:ref:`broadcastable <broadcasting-semantics>`.

.. math::
    \text{out}_i = \text{input}_i \times \text{other}_i
""" + r"""
Args:
    input (Tensor): the first multiplicand tensor
    other (Tensor): the second multiplicand tensor
    {out}

Example::

    >>> a = torch.randn(4, 1)
    >>> a
    tensor([[ 1.1207],
            [-0.3137],
            [ 0.0700],
            [ 0.8378]])
    >>> b = torch.randn(1, 4)
    >>> b
    tensor([[ 0.5146,  0.1216, -0.5244,  2.2382]])
    >>> torch.mul(a, b)
    tensor([[ 0.5767,  0.1363, -0.5877,  2.5083],
            [-0.1614, -0.0382,  0.1645, -0.7021],
            [ 0.0360,  0.0085, -0.0367,  0.1567],
            [ 0.4312,  0.1019, -0.4394,  1.8753]])
""".format(**common_args))

add_docstr(torch.multinomial,
           r"""
multinomial(input, num_samples, replacement=False, *, generator=None, out=None) -> LongTensor

Returns a tensor where each row contains :attr:`num_samples` indices sampled
from the multinomial probability distribution located in the corresponding row
of tensor :attr:`input`.

.. note::
    The rows of :attr:`input` do not need to sum to one (in which case we use
    the values as weights), but must be non-negative, finite and have
    a non-zero sum.

Indices are ordered from left to right according to when each was sampled
(first samples are placed in first column).

If :attr:`input` is a vector, :attr:`out` is a vector of size :attr:`num_samples`.

If :attr:`input` is a matrix with `m` rows, :attr:`out` is an matrix of shape
:math:`(m \times \text{{num\_samples}})`.

If replacement is ``True``, samples are drawn with replacement.

If not, they are drawn without replacement, which means that when a
sample index is drawn for a row, it cannot be drawn again for that row.

.. note::
    When drawn without replacement, :attr:`num_samples` must be lower than
    number of non-zero elements in :attr:`input` (or the min number of non-zero
    elements in each row of :attr:`input` if it is a matrix).

Args:
    input (Tensor): the input tensor containing probabilities
    num_samples (int): number of samples to draw
    replacement (bool, optional): whether to draw with replacement or not
    {generator}
    {out}

Example::

    >>> weights = torch.tensor([0, 10, 3, 0], dtype=torch.float) # create a tensor of weights
    >>> torch.multinomial(weights, 2)
    tensor([1, 2])
    >>> torch.multinomial(weights, 4) # ERROR!
    RuntimeError: invalid argument 2: invalid multinomial distribution (with replacement=False,
    not enough non-negative category to sample) at ../aten/src/TH/generic/THTensorRandom.cpp:320
    >>> torch.multinomial(weights, 4, replacement=True)
    tensor([ 2,  1,  1,  1])
""".format(**common_args))

add_docstr(torch.mv,
           r"""
mv(input, vec, out=None) -> Tensor

Performs a matrix-vector product of the matrix :attr:`input` and the vector
:attr:`vec`.

If :attr:`input` is a :math:`(n \times m)` tensor, :attr:`vec` is a 1-D tensor of
size :math:`m`, :attr:`out` will be 1-D of size :math:`n`.

.. note:: This function does not :ref:`broadcast <broadcasting-semantics>`.

Args:
    input (Tensor): matrix to be multiplied
    vec (Tensor): vector to be multiplied
    {out}

Example::

    >>> mat = torch.randn(2, 3)
    >>> vec = torch.randn(3)
    >>> torch.mv(mat, vec)
    tensor([ 1.0404, -0.6361])
""".format(**common_args))

add_docstr(torch.mvlgamma,
           r"""
mvlgamma(input, p) -> Tensor

Computes the `multivariate log-gamma function
<https://en.wikipedia.org/wiki/Multivariate_gamma_function>`_) with dimension
:math:`p` element-wise, given by

.. math::
    \log(\Gamma_{p}(a)) = C + \displaystyle \sum_{i=1}^{p} \log\left(\Gamma\left(a - \frac{i - 1}{2}\right)\right)

where :math:`C = \log(\pi) \times \frac{p (p - 1)}{4}` and :math:`\Gamma(\cdot)` is the Gamma function.

All elements must be greater than :math:`\frac{p - 1}{2}`, otherwise an error would be thrown.

Args:
    input (Tensor): the tensor to compute the multivariate log-gamma function
    p (int): the number of dimensions

Example::

    >>> a = torch.empty(2, 3).uniform_(1, 2)
    >>> a
    tensor([[1.6835, 1.8474, 1.1929],
            [1.0475, 1.7162, 1.4180]])
    >>> torch.mvlgamma(a, 2)
    tensor([[0.3928, 0.4007, 0.7586],
            [1.0311, 0.3901, 0.5049]])
""")

add_docstr(torch.movedim,
           r"""
movedim(input, source, destination) -> Tensor

Moves the dimension(s) of :attr:`input` at the position(s) in :attr:`source`
to the position(s) in :attr:`destination`.

Other dimensions of :attr:`input` that are not explicitly moved remain in
their original order and appear at the positions not specified in :attr:`destination`.

Args:
    {input}
    source (int or tuple of ints): Original positions of the dims to move. These must be unique.
    destination (int or tuple of ints): Destination positions for each of the original dims. These must also be unique.

Examples::

    >>> t = torch.randn(3,2,1)
    >>> t
    tensor([[[-0.3362],
            [-0.8437]],

            [[-0.9627],
            [ 0.1727]],

            [[ 0.5173],
            [-0.1398]]])
    >>> torch.movedim(t, 1, 0).shape
    torch.Size([2, 3, 1])
    >>> torch.movedim(t, 1, 0)
    tensor([[[-0.3362],
            [-0.9627],
            [ 0.5173]],

            [[-0.8437],
            [ 0.1727],
            [-0.1398]]])
    >>> torch.movedim(t, (1, 2), (0, 1)).shape
    torch.Size([2, 1, 3])
    >>> torch.movedim(t, (1, 2), (0, 1))
    tensor([[[-0.3362, -0.9627,  0.5173]],

            [[-0.8437,  0.1727, -0.1398]]])
""".format(**common_args))

add_docstr(torch.narrow,
           r"""
narrow(input, dim, start, length) -> Tensor

Returns a new tensor that is a narrowed version of :attr:`input` tensor. The
dimension :attr:`dim` is input from :attr:`start` to :attr:`start + length`. The
returned tensor and :attr:`input` tensor share the same underlying storage.

Args:
    input (Tensor): the tensor to narrow
    dim (int): the dimension along which to narrow
    start (int): the starting dimension
    length (int): the distance to the ending dimension

Example::

    >>> x = torch.tensor([[1, 2, 3], [4, 5, 6], [7, 8, 9]])
    >>> torch.narrow(x, 0, 0, 2)
    tensor([[ 1,  2,  3],
            [ 4,  5,  6]])
    >>> torch.narrow(x, 1, 1, 2)
    tensor([[ 2,  3],
            [ 5,  6],
            [ 8,  9]])
""")

add_docstr(torch.ne, r"""
ne(input, other, *, out=None) -> Tensor

Computes :math:`\text{input} \neq \text{other}` element-wise.
""" + r"""

The second argument can be a number or a tensor whose shape is
:ref:`broadcastable <broadcasting-semantics>` with the first argument.

Args:
    input (Tensor): the tensor to compare
    other (Tensor or float): the tensor or value to compare

Keyword args:
    {out}

Returns:
    A boolean tensor that is True where :attr:`input` is not equal to :attr:`other` and False elsewhere

Example::

    >>> torch.ne(torch.tensor([[1, 2], [3, 4]]), torch.tensor([[1, 1], [4, 4]]))
    tensor([[False, True], [True, False]])
""".format(**common_args))

add_docstr(torch.neg,
           r"""
neg(input, out=None) -> Tensor

Returns a new tensor with the negative of the elements of :attr:`input`.

.. math::
    \text{out} = -1 \times \text{input}
""" + r"""
Args:
    {input}
    {out}

Example::

    >>> a = torch.randn(5)
    >>> a
    tensor([ 0.0090, -0.2262, -0.0682, -0.2866,  0.3940])
    >>> torch.neg(a)
    tensor([-0.0090,  0.2262,  0.0682,  0.2866, -0.3940])
""".format(**common_args))

add_docstr(torch.nonzero,
           r"""
nonzero(input, *, out=None, as_tuple=False) -> LongTensor or tuple of LongTensors

.. note::
    :func:`torch.nonzero(..., as_tuple=False) <torch.nonzero>` (default) returns a
    2-D tensor where each row is the index for a nonzero value.

    :func:`torch.nonzero(..., as_tuple=True) <torch.nonzero>` returns a tuple of 1-D
    index tensors, allowing for advanced indexing, so ``x[x.nonzero(as_tuple=True)]``
    gives all nonzero values of tensor ``x``. Of the returned tuple, each index tensor
    contains nonzero indices for a certain dimension.

    See below for more details on the two behaviors.


**When** :attr:`as_tuple` **is ``False`` (default)**:

Returns a tensor containing the indices of all non-zero elements of
:attr:`input`.  Each row in the result contains the indices of a non-zero
element in :attr:`input`. The result is sorted lexicographically, with
the last index changing the fastest (C-style).

If :attr:`input` has :math:`n` dimensions, then the resulting indices tensor
:attr:`out` is of size :math:`(z \times n)`, where :math:`z` is the total number of
non-zero elements in the :attr:`input` tensor.

**When** :attr:`as_tuple` **is ``True``**:

Returns a tuple of 1-D tensors, one for each dimension in :attr:`input`,
each containing the indices (in that dimension) of all non-zero elements of
:attr:`input` .

If :attr:`input` has :math:`n` dimensions, then the resulting tuple contains :math:`n`
tensors of size :math:`z`, where :math:`z` is the total number of
non-zero elements in the :attr:`input` tensor.

As a special case, when :attr:`input` has zero dimensions and a nonzero scalar
value, it is treated as a one-dimensional tensor with one element.

Args:
    {input}
    out (LongTensor, optional): the output tensor containing indices

Returns:
    LongTensor or tuple of LongTensor: If :attr:`as_tuple` is ``False``, the output
    tensor containing indices. If :attr:`as_tuple` is ``True``, one 1-D tensor for
    each dimension, containing the indices of each nonzero element along that
    dimension.

Example::

    >>> torch.nonzero(torch.tensor([1, 1, 1, 0, 1]))
    tensor([[ 0],
            [ 1],
            [ 2],
            [ 4]])
    >>> torch.nonzero(torch.tensor([[0.6, 0.0, 0.0, 0.0],
                                    [0.0, 0.4, 0.0, 0.0],
                                    [0.0, 0.0, 1.2, 0.0],
                                    [0.0, 0.0, 0.0,-0.4]]))
    tensor([[ 0,  0],
            [ 1,  1],
            [ 2,  2],
            [ 3,  3]])
    >>> torch.nonzero(torch.tensor([1, 1, 1, 0, 1]), as_tuple=True)
    (tensor([0, 1, 2, 4]),)
    >>> torch.nonzero(torch.tensor([[0.6, 0.0, 0.0, 0.0],
                                    [0.0, 0.4, 0.0, 0.0],
                                    [0.0, 0.0, 1.2, 0.0],
                                    [0.0, 0.0, 0.0,-0.4]]), as_tuple=True)
    (tensor([0, 1, 2, 3]), tensor([0, 1, 2, 3]))
    >>> torch.nonzero(torch.tensor(5), as_tuple=True)
    (tensor([0]),)
""".format(**common_args))

add_docstr(torch.normal,
           r"""
normal(mean, std, *, generator=None, out=None) -> Tensor

Returns a tensor of random numbers drawn from separate normal distributions
whose mean and standard deviation are given.

The :attr:`mean` is a tensor with the mean of
each output element's normal distribution

The :attr:`std` is a tensor with the standard deviation of
each output element's normal distribution

The shapes of :attr:`mean` and :attr:`std` don't need to match, but the
total number of elements in each tensor need to be the same.

.. note:: When the shapes do not match, the shape of :attr:`mean`
          is used as the shape for the returned output tensor

Args:
    mean (Tensor): the tensor of per-element means
    std (Tensor): the tensor of per-element standard deviations
    {generator}
    {out}

Example::

    >>> torch.normal(mean=torch.arange(1., 11.), std=torch.arange(1, 0, -0.1))
    tensor([  1.0425,   3.5672,   2.7969,   4.2925,   4.7229,   6.2134,
              8.0505,   8.1408,   9.0563,  10.0566])

.. function:: normal(mean=0.0, std, out=None) -> Tensor

Similar to the function above, but the means are shared among all drawn
elements.

Args:
    mean (float, optional): the mean for all distributions
    std (Tensor): the tensor of per-element standard deviations
    {out}

Example::

    >>> torch.normal(mean=0.5, std=torch.arange(1., 6.))
    tensor([-1.2793, -1.0732, -2.0687,  5.1177, -1.2303])

.. function:: normal(mean, std=1.0, out=None) -> Tensor

Similar to the function above, but the standard-deviations are shared among
all drawn elements.

Args:
    mean (Tensor): the tensor of per-element means
    std (float, optional): the standard deviation for all distributions
    out (Tensor, optional): the output tensor

Example::

    >>> torch.normal(mean=torch.arange(1., 6.))
    tensor([ 1.1552,  2.6148,  2.6535,  5.8318,  4.2361])

.. function:: normal(mean, std, size, *, out=None) -> Tensor

Similar to the function above, but the means and standard deviations are shared
among all drawn elements. The resulting tensor has size given by :attr:`size`.

Args:
    mean (float): the mean for all distributions
    std (float): the standard deviation for all distributions
    size (int...): a sequence of integers defining the shape of the output tensor.
    {out}

Example::

    >>> torch.normal(2, 3, size=(1, 4))
    tensor([[-1.3987, -1.9544,  3.6048,  0.7909]])
""".format(**common_args))

add_docstr(torch.numel,
           r"""
numel(input) -> int

Returns the total number of elements in the :attr:`input` tensor.

Args:
    {input}

Example::

    >>> a = torch.randn(1, 2, 3, 4, 5)
    >>> torch.numel(a)
    120
    >>> a = torch.zeros(4,4)
    >>> torch.numel(a)
    16

""".format(**common_args))

add_docstr(torch.ones,
           r"""
ones(*size, out=None, dtype=None, layout=torch.strided, device=None, requires_grad=False) -> Tensor

Returns a tensor filled with the scalar value `1`, with the shape defined
by the variable argument :attr:`size`.

Args:
    size (int...): a sequence of integers defining the shape of the output tensor.
        Can be a variable number of arguments or a collection like a list or tuple.
    {out}
    {dtype}
    {layout}
    {device}
    {requires_grad}

Example::

    >>> torch.ones(2, 3)
    tensor([[ 1.,  1.,  1.],
            [ 1.,  1.,  1.]])

    >>> torch.ones(5)
    tensor([ 1.,  1.,  1.,  1.,  1.])

""".format(**factory_common_args))

add_docstr(torch.ones_like,
           r"""
ones_like(input, dtype=None, layout=None, device=None, requires_grad=False, memory_format=torch.preserve_format) -> Tensor

Returns a tensor filled with the scalar value `1`, with the same size as
:attr:`input`. ``torch.ones_like(input)`` is equivalent to
``torch.ones(input.size(), dtype=input.dtype, layout=input.layout, device=input.device)``.

.. warning::
    As of 0.4, this function does not support an :attr:`out` keyword. As an alternative,
    the old ``torch.ones_like(input, out=output)`` is equivalent to
    ``torch.ones(input.size(), out=output)``.

Args:
    {input}
    {dtype}
    {layout}
    {device}
    {requires_grad}
    {memory_format}

Example::

    >>> input = torch.empty(2, 3)
    >>> torch.ones_like(input)
    tensor([[ 1.,  1.,  1.],
            [ 1.,  1.,  1.]])
""".format(**factory_like_common_args))

add_docstr(torch.orgqr,
           r"""
orgqr(input, input2) -> Tensor

Computes the orthogonal matrix `Q` of a QR factorization, from the `(input, input2)`
tuple returned by :func:`torch.geqrf`.

This directly calls the underlying LAPACK function `?orgqr`.
See `LAPACK documentation for orgqr`_ for further details.

Args:
    input (Tensor): the `a` from :func:`torch.geqrf`.
    input2 (Tensor): the `tau` from :func:`torch.geqrf`.

.. _LAPACK documentation for orgqr:
    https://software.intel.com/en-us/mkl-developer-reference-c-orgqr

""")

add_docstr(torch.ormqr,
           r"""
ormqr(input, input2, input3, left=True, transpose=False) -> Tensor

Multiplies `mat` (given by :attr:`input3`) by the orthogonal `Q` matrix of the QR factorization
formed by :func:`torch.geqrf` that is represented by `(a, tau)` (given by (:attr:`input`, :attr:`input2`)).

This directly calls the underlying LAPACK function `?ormqr`.
See `LAPACK documentation for ormqr`_ for further details.

Args:
    input (Tensor): the `a` from :func:`torch.geqrf`.
    input2 (Tensor): the `tau` from :func:`torch.geqrf`.
    input3 (Tensor): the matrix to be multiplied.

.. _LAPACK documentation for ormqr:
    https://software.intel.com/en-us/mkl-developer-reference-c-ormqr

""")

add_docstr(torch.poisson,
           r"""
poisson(input *, generator=None) -> Tensor

Returns a tensor of the same size as :attr:`input` with each element
sampled from a Poisson distribution with rate parameter given by the corresponding
element in :attr:`input` i.e.,

.. math::
    \text{{out}}_i \sim \text{{Poisson}}(\text{{input}}_i)

Args:
    input (Tensor): the input tensor containing the rates of the Poisson distribution
    {generator}

Example::

    >>> rates = torch.rand(4, 4) * 5  # rate parameter between 0 and 5
    >>> torch.poisson(rates)
    tensor([[9., 1., 3., 5.],
            [8., 6., 6., 0.],
            [0., 4., 5., 3.],
            [2., 1., 4., 2.]])
""".format(**common_args))

add_docstr(torch.polygamma,
           r"""
polygamma(n, input, out=None) -> Tensor

Computes the :math:`n^{th}` derivative of the digamma function on :attr:`input`.
:math:`n \geq 0` is called the order of the polygamma function.

.. math::
    \psi^{(n)}(x) = \frac{d^{(n)}}{dx^{(n)}} \psi(x)

.. note::
    This function is not implemented for :math:`n \geq 2`.
""" + """
Args:
    n (int): the order of the polygamma function
    {input}
    {out}

Example::
    >>> a = torch.tensor([1, 0.5])
    >>> torch.polygamma(1, a)
    tensor([1.64493, 4.9348])
""".format(**common_args))

add_docstr(torch.pow,
           r"""
pow(input, exponent, out=None) -> Tensor

Takes the power of each element in :attr:`input` with :attr:`exponent` and
returns a tensor with the result.

:attr:`exponent` can be either a single ``float`` number or a `Tensor`
with the same number of elements as :attr:`input`.

When :attr:`exponent` is a scalar value, the operation applied is:

.. math::
    \text{out}_i = x_i ^ \text{exponent}

When :attr:`exponent` is a tensor, the operation applied is:

.. math::
    \text{out}_i = x_i ^ {\text{exponent}_i}
""" + r"""
When :attr:`exponent` is a tensor, the shapes of :attr:`input`
and :attr:`exponent` must be :ref:`broadcastable <broadcasting-semantics>`.

Args:
    {input}
    exponent (float or tensor): the exponent value
    {out}

Example::

    >>> a = torch.randn(4)
    >>> a
    tensor([ 0.4331,  1.2475,  0.6834, -0.2791])
    >>> torch.pow(a, 2)
    tensor([ 0.1875,  1.5561,  0.4670,  0.0779])
    >>> exp = torch.arange(1., 5.)

    >>> a = torch.arange(1., 5.)
    >>> a
    tensor([ 1.,  2.,  3.,  4.])
    >>> exp
    tensor([ 1.,  2.,  3.,  4.])
    >>> torch.pow(a, exp)
    tensor([   1.,    4.,   27.,  256.])

.. function:: pow(self, exponent, out=None) -> Tensor

:attr:`self` is a scalar ``float`` value, and :attr:`exponent` is a tensor.
The returned tensor :attr:`out` is of the same shape as :attr:`exponent`

The operation applied is:

.. math::
    \text{{out}}_i = \text{{self}} ^ {{\text{{exponent}}_i}}

Args:
    self (float): the scalar base value for the power operation
    exponent (Tensor): the exponent tensor
    {out}

Example::

    >>> exp = torch.arange(1., 5.)
    >>> base = 2
    >>> torch.pow(base, exp)
    tensor([  2.,   4.,   8.,  16.])
""".format(**common_args))

add_docstr(torch.prod,
           r"""
prod(input, dtype=None) -> Tensor

Returns the product of all elements in the :attr:`input` tensor.

Args:
    {input}
    {dtype}

Example::

    >>> a = torch.randn(1, 3)
    >>> a
    tensor([[-0.8020,  0.5428, -1.5854]])
    >>> torch.prod(a)
    tensor(0.6902)

.. function:: prod(input, dim, keepdim=False, dtype=None) -> Tensor

Returns the product of each row of the :attr:`input` tensor in the given
dimension :attr:`dim`.

{keepdim_details}

Args:
    {input}
    {dim}
    {keepdim}
    {dtype}

Example::

    >>> a = torch.randn(4, 2)
    >>> a
    tensor([[ 0.5261, -0.3837],
            [ 1.1857, -0.2498],
            [-1.1646,  0.0705],
            [ 1.1131, -1.0629]])
    >>> torch.prod(a, 1)
    tensor([-0.2018, -0.2962, -0.0821, -1.1831])
""".format(**single_dim_common))

add_docstr(torch.promote_types,
           r"""
promote_types(type1, type2) -> dtype

Returns the :class:`torch.dtype` with the smallest size and scalar kind that is
not smaller nor of lower kind than either `type1` or `type2`. See type promotion
:ref:`documentation <type-promotion-doc>` for more information on the type
promotion logic.

Args:
    type1 (:class:`torch.dtype`)
    type2 (:class:`torch.dtype`)

Example::

    >>> torch.promote_types(torch.int32, torch.float32))
    torch.float32
    >>> torch.promote_types(torch.uint8, torch.long)
    torch.long
""")

add_docstr(torch.qr,
           r"""
qr(input, some=True, out=None) -> (Tensor, Tensor)

Computes the QR decomposition of a matrix or a batch of matrices :attr:`input`,
and returns a namedtuple (Q, R) of tensors such that :math:`\text{input} = Q R`
with :math:`Q` being an orthogonal matrix or batch of orthogonal matrices and
:math:`R` being an upper triangular matrix or batch of upper triangular matrices.

If :attr:`some` is ``True``, then this function returns the thin (reduced) QR factorization.
Otherwise, if :attr:`some` is ``False``, this function returns the complete QR factorization.

.. note:: precision may be lost if the magnitudes of the elements of :attr:`input`
          are large

.. note:: While it should always give you a valid decomposition, it may not
          give you the same one across platforms - it will depend on your
          LAPACK implementation.

Args:
    input (Tensor): the input tensor of size :math:`(*, m, n)` where `*` is zero or more
                batch dimensions consisting of matrices of dimension :math:`m \times n`.
    some (bool, optional): Set to ``True`` for reduced QR decomposition and ``False`` for
                complete QR decomposition.
    out (tuple, optional): tuple of `Q` and `R` tensors
                satisfying :code:`input = torch.matmul(Q, R)`.
                The dimensions of `Q` and `R` are :math:`(*, m, k)` and :math:`(*, k, n)`
                respectively, where :math:`k = \min(m, n)` if :attr:`some:` is ``True`` and
                :math:`k = m` otherwise.

Example::

    >>> a = torch.tensor([[12., -51, 4], [6, 167, -68], [-4, 24, -41]])
    >>> q, r = torch.qr(a)
    >>> q
    tensor([[-0.8571,  0.3943,  0.3314],
            [-0.4286, -0.9029, -0.0343],
            [ 0.2857, -0.1714,  0.9429]])
    >>> r
    tensor([[ -14.0000,  -21.0000,   14.0000],
            [   0.0000, -175.0000,   70.0000],
            [   0.0000,    0.0000,  -35.0000]])
    >>> torch.mm(q, r).round()
    tensor([[  12.,  -51.,    4.],
            [   6.,  167.,  -68.],
            [  -4.,   24.,  -41.]])
    >>> torch.mm(q.t(), q).round()
    tensor([[ 1.,  0.,  0.],
            [ 0.,  1., -0.],
            [ 0., -0.,  1.]])
    >>> a = torch.randn(3, 4, 5)
    >>> q, r = torch.qr(a, some=False)
    >>> torch.allclose(torch.matmul(q, r), a)
    True
    >>> torch.allclose(torch.matmul(q.transpose(-2, -1), q), torch.eye(5))
    True
""")

add_docstr(torch.rad2deg,
           r"""
rad2deg(input, out=None) -> Tensor

Returns a new tensor with each of the elements of :attr:`input`
converted from angles in radians to degrees.

Args:
    {input}

Keyword arguments:
    {out}

Example::

    >>> a = torch.tensor([[3.142, -3.142], [6.283, -6.283], [1.570, -1.570]])
    >>> torch.rad2deg(a)
    tensor([[ 180.0233, -180.0233],
            [ 359.9894, -359.9894],
            [  89.9544,  -89.9544]])

""".format(**common_args))

add_docstr(torch.deg2rad,
           r"""
deg2rad(input, out=None) -> Tensor

Returns a new tensor with each of the elements of :attr:`input`
converted from angles in degrees to radians.

Args:
    {input}

Keyword arguments:
    {out}

Example::

    >>> a = torch.tensor([[180.0, -180.0], [360.0, -360.0], [90.0, -90.0]])
    >>> torch.deg2rad(a)
    tensor([[ 3.1416, -3.1416],
            [ 6.2832, -6.2832],
            [ 1.5708, -1.5708]])

""".format(**common_args))

add_docstr(torch.rand,
           r"""
rand(*size, out=None, dtype=None, layout=torch.strided, device=None, requires_grad=False) -> Tensor

Returns a tensor filled with random numbers from a uniform distribution
on the interval :math:`[0, 1)`

The shape of the tensor is defined by the variable argument :attr:`size`.

Args:
    size (int...): a sequence of integers defining the shape of the output tensor.
        Can be a variable number of arguments or a collection like a list or tuple.
    {out}
    {dtype}
    {layout}
    {device}
    {requires_grad}

Example::

    >>> torch.rand(4)
    tensor([ 0.5204,  0.2503,  0.3525,  0.5673])
    >>> torch.rand(2, 3)
    tensor([[ 0.8237,  0.5781,  0.6879],
            [ 0.3816,  0.7249,  0.0998]])
""".format(**factory_common_args))

add_docstr(torch.rand_like,
           r"""
rand_like(input, dtype=None, layout=None, device=None, requires_grad=False, memory_format=torch.preserve_format) -> Tensor

Returns a tensor with the same size as :attr:`input` that is filled with
random numbers from a uniform distribution on the interval :math:`[0, 1)`.
``torch.rand_like(input)`` is equivalent to
``torch.rand(input.size(), dtype=input.dtype, layout=input.layout, device=input.device)``.

Args:
    {input}
    {dtype}
    {layout}
    {device}
    {requires_grad}
    {memory_format}

""".format(**factory_like_common_args))

add_docstr(torch.randint,
           """
randint(low=0, high, size, \\*, generator=None, out=None, \
dtype=None, layout=torch.strided, device=None, requires_grad=False) -> Tensor

Returns a tensor filled with random integers generated uniformly
between :attr:`low` (inclusive) and :attr:`high` (exclusive).

The shape of the tensor is defined by the variable argument :attr:`size`.

.. note:
    With the global dtype default (``torch.float32``), this function returns
    a tensor with dtype ``torch.int64``.

Args:
    low (int, optional): Lowest integer to be drawn from the distribution. Default: 0.
    high (int): One above the highest integer to be drawn from the distribution.
    size (tuple): a tuple defining the shape of the output tensor.
    {generator}
    {out}
    {dtype}
    {layout}
    {device}
    {requires_grad}

Example::

    >>> torch.randint(3, 5, (3,))
    tensor([4, 3, 4])


    >>> torch.randint(10, (2, 2))
    tensor([[0, 2],
            [5, 5]])


    >>> torch.randint(3, 10, (2, 2))
    tensor([[4, 5],
            [6, 7]])


""".format(**factory_common_args))

add_docstr(torch.randint_like,
           """
randint_like(input, low=0, high, dtype=None, layout=torch.strided, device=None, requires_grad=False, \
memory_format=torch.preserve_format) -> Tensor

Returns a tensor with the same shape as Tensor :attr:`input` filled with
random integers generated uniformly between :attr:`low` (inclusive) and
:attr:`high` (exclusive).

.. note:
    With the global dtype default (``torch.float32``), this function returns
    a tensor with dtype ``torch.int64``.

Args:
    {input}
    low (int, optional): Lowest integer to be drawn from the distribution. Default: 0.
    high (int): One above the highest integer to be drawn from the distribution.
    {dtype}
    {layout}
    {device}
    {requires_grad}
    {memory_format}

""".format(**factory_like_common_args))

add_docstr(torch.randn,
           r"""
randn(*size, out=None, dtype=None, layout=torch.strided, device=None, requires_grad=False) -> Tensor

Returns a tensor filled with random numbers from a normal distribution
with mean `0` and variance `1` (also called the standard normal
distribution).

.. math::
    \text{{out}}_{{i}} \sim \mathcal{{N}}(0, 1)

The shape of the tensor is defined by the variable argument :attr:`size`.

Args:
    size (int...): a sequence of integers defining the shape of the output tensor.
        Can be a variable number of arguments or a collection like a list or tuple.
    {out}
    {dtype}
    {layout}
    {device}
    {requires_grad}

Example::

    >>> torch.randn(4)
    tensor([-2.1436,  0.9966,  2.3426, -0.6366])
    >>> torch.randn(2, 3)
    tensor([[ 1.5954,  2.8929, -1.0923],
            [ 1.1719, -0.4709, -0.1996]])
""".format(**factory_common_args))

add_docstr(torch.randn_like,
           r"""
randn_like(input, dtype=None, layout=None, device=None, requires_grad=False, memory_format=torch.preserve_format) -> Tensor

Returns a tensor with the same size as :attr:`input` that is filled with
random numbers from a normal distribution with mean 0 and variance 1.
``torch.randn_like(input)`` is equivalent to
``torch.randn(input.size(), dtype=input.dtype, layout=input.layout, device=input.device)``.

Args:
    {input}
    {dtype}
    {layout}
    {device}
    {requires_grad}
    {memory_format}

""".format(**factory_like_common_args))

add_docstr(torch.randperm,
           r"""
randperm(n, out=None, dtype=torch.int64, layout=torch.strided, device=None, requires_grad=False) -> LongTensor

Returns a random permutation of integers from ``0`` to ``n - 1``.

Args:
    n (int): the upper bound (exclusive)
    {out}
    dtype (:class:`torch.dtype`, optional): the desired data type of returned tensor.
        Default: ``torch.int64``.
    {layout}
    {device}
    {requires_grad}

Example::

    >>> torch.randperm(4)
    tensor([2, 1, 0, 3])
""".format(**factory_common_args))

add_docstr(torch.tensor,
           r"""
tensor(data, dtype=None, device=None, requires_grad=False, pin_memory=False) -> Tensor

Constructs a tensor with :attr:`data`.

.. warning::

    :func:`torch.tensor` always copies :attr:`data`. If you have a Tensor
    ``data`` and want to avoid a copy, use :func:`torch.Tensor.requires_grad_`
    or :func:`torch.Tensor.detach`.
    If you have a NumPy ``ndarray`` and want to avoid a copy, use
    :func:`torch.as_tensor`.

.. warning::

    When data is a tensor `x`, :func:`torch.tensor` reads out 'the data' from whatever it is passed,
    and constructs a leaf variable. Therefore ``torch.tensor(x)`` is equivalent to ``x.clone().detach()``
    and ``torch.tensor(x, requires_grad=True)`` is equivalent to ``x.clone().detach().requires_grad_(True)``.
    The equivalents using ``clone()`` and ``detach()`` are recommended.

Args:
    {data}
    {dtype}
    {device}
    {requires_grad}
    {pin_memory}


Example::

    >>> torch.tensor([[0.1, 1.2], [2.2, 3.1], [4.9, 5.2]])
    tensor([[ 0.1000,  1.2000],
            [ 2.2000,  3.1000],
            [ 4.9000,  5.2000]])

    >>> torch.tensor([0, 1])  # Type inference on data
    tensor([ 0,  1])

    >>> torch.tensor([[0.11111, 0.222222, 0.3333333]],
                     dtype=torch.float64,
                     device=torch.device('cuda:0'))  # creates a torch.cuda.DoubleTensor
    tensor([[ 0.1111,  0.2222,  0.3333]], dtype=torch.float64, device='cuda:0')

    >>> torch.tensor(3.14159)  # Create a scalar (zero-dimensional tensor)
    tensor(3.1416)

    >>> torch.tensor([])  # Create an empty tensor (of size (0,))
    tensor([])
""".format(**factory_data_common_args))

add_docstr(torch.range,
           r"""
range(start=0, end, step=1, out=None, dtype=None, layout=torch.strided, device=None, requires_grad=False) -> Tensor

Returns a 1-D tensor of size :math:`\left\lfloor \frac{\text{end} - \text{start}}{\text{step}} \right\rfloor + 1`
with values from :attr:`start` to :attr:`end` with step :attr:`step`. Step is
the gap between two values in the tensor.

.. math::
    \text{out}_{i+1} = \text{out}_i + \text{step}.
""" + r"""
.. warning::
    This function is deprecated in favor of :func:`torch.arange`.

Args:
    start (float): the starting value for the set of points. Default: ``0``.
    end (float): the ending value for the set of points
    step (float): the gap between each pair of adjacent points. Default: ``1``.
    {out}
    {dtype} If `dtype` is not given, infer the data type from the other input
        arguments. If any of `start`, `end`, or `stop` are floating-point, the
        `dtype` is inferred to be the default dtype, see
        :meth:`~torch.get_default_dtype`. Otherwise, the `dtype` is inferred to
        be `torch.int64`.
    {layout}
    {device}
    {requires_grad}

Example::

    >>> torch.range(1, 4)
    tensor([ 1.,  2.,  3.,  4.])
    >>> torch.range(1, 4, 0.5)
    tensor([ 1.0000,  1.5000,  2.0000,  2.5000,  3.0000,  3.5000,  4.0000])
""".format(**factory_common_args))

add_docstr(torch.arange,
           r"""
arange(start=0, end, step=1, out=None, dtype=None, layout=torch.strided, device=None, requires_grad=False) -> Tensor

Returns a 1-D tensor of size :math:`\left\lceil \frac{\text{end} - \text{start}}{\text{step}} \right\rceil`
with values from the interval ``[start, end)`` taken with common difference
:attr:`step` beginning from `start`.

Note that non-integer :attr:`step` is subject to floating point rounding errors when
comparing against :attr:`end`; to avoid inconsistency, we advise adding a small epsilon to :attr:`end`
in such cases.

.. math::
    \text{out}_{{i+1}} = \text{out}_{i} + \text{step}
""" + r"""
Args:
    start (Number): the starting value for the set of points. Default: ``0``.
    end (Number): the ending value for the set of points
    step (Number): the gap between each pair of adjacent points. Default: ``1``.
    {out}
    {dtype} If `dtype` is not given, infer the data type from the other input
        arguments. If any of `start`, `end`, or `stop` are floating-point, the
        `dtype` is inferred to be the default dtype, see
        :meth:`~torch.get_default_dtype`. Otherwise, the `dtype` is inferred to
        be `torch.int64`.
    {layout}
    {device}
    {requires_grad}

Example::

    >>> torch.arange(5)
    tensor([ 0,  1,  2,  3,  4])
    >>> torch.arange(1, 4)
    tensor([ 1,  2,  3])
    >>> torch.arange(1, 2.5, 0.5)
    tensor([ 1.0000,  1.5000,  2.0000])
""".format(**factory_common_args))

add_docstr(torch.remainder,
           r"""
remainder(input, other, out=None) -> Tensor

Computes the element-wise remainder of division.

The dividend and divisor may contain both for integer and floating point
numbers. The remainder has the same sign as the divisor :attr:`other`.

When :attr:`other` is a tensor, the shapes of :attr:`input` and
:attr:`other` must be :ref:`broadcastable <broadcasting-semantics>`.

Args:
    input (Tensor): the dividend
    other (Tensor or float): the divisor that may be either a number or a
                               Tensor of the same shape as the dividend
    {out}

Example::

    >>> torch.remainder(torch.tensor([-3., -2, -1, 1, 2, 3]), 2)
    tensor([ 1.,  0.,  1.,  1.,  0.,  1.])
    >>> torch.remainder(torch.tensor([1., 2, 3, 4, 5]), 1.5)
    tensor([ 1.0000,  0.5000,  0.0000,  1.0000,  0.5000])

.. seealso::

        :func:`torch.fmod`, which computes the element-wise remainder of
        division equivalently to the C library function ``fmod()``.
""".format(**common_args))

add_docstr(torch.renorm,
           r"""
renorm(input, p, dim, maxnorm, out=None) -> Tensor

Returns a tensor where each sub-tensor of :attr:`input` along dimension
:attr:`dim` is normalized such that the `p`-norm of the sub-tensor is lower
than the value :attr:`maxnorm`

.. note:: If the norm of a row is lower than `maxnorm`, the row is unchanged

Args:
    {input}
    p (float): the power for the norm computation
    dim (int): the dimension to slice over to get the sub-tensors
    maxnorm (float): the maximum norm to keep each sub-tensor under
    {out}

Example::

    >>> x = torch.ones(3, 3)
    >>> x[1].fill_(2)
    tensor([ 2.,  2.,  2.])
    >>> x[2].fill_(3)
    tensor([ 3.,  3.,  3.])
    >>> x
    tensor([[ 1.,  1.,  1.],
            [ 2.,  2.,  2.],
            [ 3.,  3.,  3.]])
    >>> torch.renorm(x, 1, 0, 5)
    tensor([[ 1.0000,  1.0000,  1.0000],
            [ 1.6667,  1.6667,  1.6667],
            [ 1.6667,  1.6667,  1.6667]])
""".format(**common_args))

add_docstr(torch.reshape,
           r"""
reshape(input, shape) -> Tensor

Returns a tensor with the same data and number of elements as :attr:`input`,
but with the specified shape. When possible, the returned tensor will be a view
of :attr:`input`. Otherwise, it will be a copy. Contiguous inputs and inputs
with compatible strides can be reshaped without copying, but you should not
depend on the copying vs. viewing behavior.

See :meth:`torch.Tensor.view` on when it is possible to return a view.

A single dimension may be -1, in which case it's inferred from the remaining
dimensions and the number of elements in :attr:`input`.

Args:
    input (Tensor): the tensor to be reshaped
    shape (tuple of ints): the new shape

Example::

    >>> a = torch.arange(4.)
    >>> torch.reshape(a, (2, 2))
    tensor([[ 0.,  1.],
            [ 2.,  3.]])
    >>> b = torch.tensor([[0, 1], [2, 3]])
    >>> torch.reshape(b, (-1,))
    tensor([ 0,  1,  2,  3])
""")


add_docstr(torch.result_type,
           r"""
result_type(tensor1, tensor2) -> dtype

Returns the :class:`torch.dtype` that would result from performing an arithmetic
operation on the provided input tensors. See type promotion :ref:`documentation <type-promotion-doc>`
for more information on the type promotion logic.

Args:
    tensor1 (Tensor or Number): an input tensor or number
    tensor2 (Tensor or Number): an input tensor or number

Example::

    >>> torch.result_type(torch.tensor([1, 2], dtype=torch.int), 1.0)
    torch.float32
    >>> torch.result_type(torch.tensor([1, 2], dtype=torch.uint8), torch.tensor(1))
    torch.uint8
""")


add_docstr(torch.round,
           r"""
round(input, out=None) -> Tensor

Returns a new tensor with each of the elements of :attr:`input` rounded
to the closest integer.

Args:
    {input}
    {out}

Example::

    >>> a = torch.randn(4)
    >>> a
    tensor([ 0.9920,  0.6077,  0.9734, -1.0362])
    >>> torch.round(a)
    tensor([ 1.,  1.,  1., -1.])
""".format(**common_args))

add_docstr(torch.rsqrt,
           r"""
rsqrt(input, out=None) -> Tensor

Returns a new tensor with the reciprocal of the square-root of each of
the elements of :attr:`input`.

.. math::
    \text{out}_{i} = \frac{1}{\sqrt{\text{input}_{i}}}
""" + r"""
Args:
    {input}
    {out}

Example::

    >>> a = torch.randn(4)
    >>> a
    tensor([-0.0370,  0.2970,  1.5420, -0.9105])
    >>> torch.rsqrt(a)
    tensor([    nan,  1.8351,  0.8053,     nan])
""".format(**common_args))

add_docstr(torch.set_flush_denormal,
           r"""
set_flush_denormal(mode) -> bool

Disables denormal floating numbers on CPU.

Returns ``True`` if your system supports flushing denormal numbers and it
successfully configures flush denormal mode.  :meth:`~torch.set_flush_denormal`
is only supported on x86 architectures supporting SSE3.

Args:
    mode (bool): Controls whether to enable flush denormal mode or not

Example::

    >>> torch.set_flush_denormal(True)
    True
    >>> torch.tensor([1e-323], dtype=torch.float64)
    tensor([ 0.], dtype=torch.float64)
    >>> torch.set_flush_denormal(False)
    True
    >>> torch.tensor([1e-323], dtype=torch.float64)
    tensor(9.88131e-324 *
           [ 1.0000], dtype=torch.float64)
""")

add_docstr(torch.set_num_threads, r"""
set_num_threads(int)

Sets the number of threads used for intraop parallelism on CPU.

.. warning::
    To ensure that the correct number of threads is used, set_num_threads
    must be called before running eager, JIT or autograd code.
""")

add_docstr(torch.set_num_interop_threads, r"""
set_num_interop_threads(int)

Sets the number of threads used for interop parallelism
(e.g. in JIT interpreter) on CPU.

.. warning::
    Can only be called once and before any inter-op parallel work
    is started (e.g. JIT execution).
""")

add_docstr(torch.sigmoid, r"""
sigmoid(input, *, out=None) -> Tensor

Returns a new tensor with the sigmoid of the elements of :attr:`input`.

.. math::
    \text{out}_{i} = \frac{1}{1 + e^{-\text{input}_{i}}}
""" + r"""
Args:
    {input}

Keyword args:
    {out}

Example::

    >>> a = torch.randn(4)
    >>> a
    tensor([ 0.9213,  1.0887, -0.8858, -1.7683])
    >>> torch.sigmoid(a)
    tensor([ 0.7153,  0.7481,  0.2920,  0.1458])
""".format(**common_args))

add_docstr(torch.logit,
           r"""
logit(input, eps=None, out=None) -> Tensor

Returns a new tensor with the logit of the elements of :attr:`input`.
:attr:`input` is clamped to [eps, 1 - eps] when eps is not None.
When eps is None and :attr:`input` < 0 or :attr:`input` > 1, the function will yields NaN.

.. math::
    y_{i} = \ln(\frac{z_{i}}{1 - z_{i}}) \\
    z_{i} = \begin{cases}
        x_{i} & \text{if eps is None} \\
        \text{eps} & \text{if } x_{i} < \text{eps} \\
        x_{i} & \text{if } \text{eps} \leq x_{i} \leq 1 - \text{eps} \\
        1 - \text{eps} & \text{if } x_{i} > 1 - \text{eps}
    \end{cases}
""" + r"""
Args:
    {input}
    eps (float, optional): the epsilon for input clamp bound. Default: ``None``
    {out}

Example::

    >>> a = torch.rand(5)
    >>> a
    tensor([0.2796, 0.9331, 0.6486, 0.1523, 0.6516])
    >>> torch.logit(a, eps=1e-6)
    tensor([-0.9466,  2.6352,  0.6131, -1.7169,  0.6261])
""".format(**common_args))

add_docstr(torch.sign,
           r"""
sign(input, out=None) -> Tensor

Returns a new tensor with the signs of the elements of :attr:`input`.

.. math::
    \text{out}_{i} = \operatorname{sgn}(\text{input}_{i})
""" + r"""
Args:
    {input}
    {out}

Example::

    >>> a = torch.tensor([0.7, -1.2, 0., 2.3])
    >>> a
    tensor([ 0.7000, -1.2000,  0.0000,  2.3000])
    >>> torch.sign(a)
    tensor([ 1., -1.,  0.,  1.])
""".format(**common_args))

<<<<<<< HEAD
add_docstr(torch.sgn,
           r"""
sgn(input, out=None) -> Tensor

Returns a new complex tensor with the same angle as that of the elements of :attr:`input` and absolute value 1.

:math:`\text{out}_{i} = 0 + 0j`, if :math:`|{\text{{input}}_i}| == 0`
:math:`\text{out}_{i} = \frac{{\text{{input}}_i}}{|{\text{{input}}_i}|}`, otherwise

""" + r"""
Args:
    {input}
    {out}

.. warning:: :func:`sgn` is only supported for tensors with complex dtypes.

Example::

    >>> x=torch.tensor([3+4j, 7-24j, 0, 1+2j])
    >>> x.sgn()
    tensor([0.6000+0.8000j, 0.2800-0.9600j, 0.0000+0.0000j, 0.4472+0.8944j])
=======
add_docstr(torch.signbit,
           r"""
signbit(input, *, out=None) -> Tensor

Tests if each element of :attr:`input` has its sign bit set (is less than zero) or not.

Args:
  {input}

Keyword args:
  {out}

Example::

    >>> a = torch.tensor([0.7, -1.2, 0., 2.3])
    >>> torch.signbit(a)
    tensor([ False, True,  False,  False])
>>>>>>> 5939d8a3
""".format(**common_args))

add_docstr(torch.sin,
           r"""
sin(input, out=None) -> Tensor

Returns a new tensor with the sine of the elements of :attr:`input`.

.. math::
    \text{out}_{i} = \sin(\text{input}_{i})
""" + r"""
Args:
    {input}
    {out}

Example::

    >>> a = torch.randn(4)
    >>> a
    tensor([-0.5461,  0.1347, -2.7266, -0.2746])
    >>> torch.sin(a)
    tensor([-0.5194,  0.1343, -0.4032, -0.2711])
""".format(**common_args))

add_docstr(torch.sinh,
           r"""
sinh(input, out=None) -> Tensor

Returns a new tensor with the hyperbolic sine of the elements of
:attr:`input`.

.. math::
    \text{out}_{i} = \sinh(\text{input}_{i})
""" + r"""
Args:
    {input}
    {out}

Example::

    >>> a = torch.randn(4)
    >>> a
    tensor([ 0.5380, -0.8632, -0.1265,  0.9399])
    >>> torch.sinh(a)
    tensor([ 0.5644, -0.9744, -0.1268,  1.0845])
""".format(**common_args))

add_docstr(torch.sort,
           r"""
sort(input, dim=-1, descending=False, out=None) -> (Tensor, LongTensor)

Sorts the elements of the :attr:`input` tensor along a given dimension
in ascending order by value.

If :attr:`dim` is not given, the last dimension of the `input` is chosen.

If :attr:`descending` is ``True`` then the elements are sorted in descending
order by value.

A namedtuple of (values, indices) is returned, where the `values` are the
sorted values and `indices` are the indices of the elements in the original
`input` tensor.

Args:
    {input}
    dim (int, optional): the dimension to sort along
    descending (bool, optional): controls the sorting order (ascending or descending)
    out (tuple, optional): the output tuple of (`Tensor`, `LongTensor`) that can
        be optionally given to be used as output buffers

Example::

    >>> x = torch.randn(3, 4)
    >>> sorted, indices = torch.sort(x)
    >>> sorted
    tensor([[-0.2162,  0.0608,  0.6719,  2.3332],
            [-0.5793,  0.0061,  0.6058,  0.9497],
            [-0.5071,  0.3343,  0.9553,  1.0960]])
    >>> indices
    tensor([[ 1,  0,  2,  3],
            [ 3,  1,  0,  2],
            [ 0,  3,  1,  2]])

    >>> sorted, indices = torch.sort(x, 0)
    >>> sorted
    tensor([[-0.5071, -0.2162,  0.6719, -0.5793],
            [ 0.0608,  0.0061,  0.9497,  0.3343],
            [ 0.6058,  0.9553,  1.0960,  2.3332]])
    >>> indices
    tensor([[ 2,  0,  0,  1],
            [ 0,  1,  1,  2],
            [ 1,  2,  2,  0]])
""".format(**common_args))

add_docstr(torch.argsort,
           r"""
argsort(input, dim=-1, descending=False) -> LongTensor

Returns the indices that sort a tensor along a given dimension in ascending
order by value.

This is the second value returned by :meth:`torch.sort`.  See its documentation
for the exact semantics of this method.

Args:
    {input}
    dim (int, optional): the dimension to sort along
    descending (bool, optional): controls the sorting order (ascending or descending)

Example::

    >>> a = torch.randn(4, 4)
    >>> a
    tensor([[ 0.0785,  1.5267, -0.8521,  0.4065],
            [ 0.1598,  0.0788, -0.0745, -1.2700],
            [ 1.2208,  1.0722, -0.7064,  1.2564],
            [ 0.0669, -0.2318, -0.8229, -0.9280]])


    >>> torch.argsort(a, dim=1)
    tensor([[2, 0, 3, 1],
            [3, 2, 1, 0],
            [2, 1, 0, 3],
            [3, 2, 1, 0]])
""".format(**common_args))

add_docstr(torch.sparse_coo_tensor,
           r"""
sparse_coo_tensor(indices, values, size=None, dtype=None, device=None, requires_grad=False) -> Tensor

Constructs a sparse tensors in COO(rdinate) format with non-zero elements at the given :attr:`indices`
with the given :attr:`values`. A sparse tensor can be `uncoalesced`, in that case, there are duplicate
coordinates in the indices, and the value at that index is the sum of all duplicate value entries:
`torch.sparse`_.

Args:
    indices (array_like): Initial data for the tensor. Can be a list, tuple,
        NumPy ``ndarray``, scalar, and other types. Will be cast to a :class:`torch.LongTensor`
        internally. The indices are the coordinates of the non-zero values in the matrix, and thus
        should be two-dimensional where the first dimension is the number of tensor dimensions and
        the second dimension is the number of non-zero values.
    values (array_like): Initial values for the tensor. Can be a list, tuple,
        NumPy ``ndarray``, scalar, and other types.
    size (list, tuple, or :class:`torch.Size`, optional): Size of the sparse tensor. If not
        provided the size will be inferred as the minimum size big enough to hold all non-zero
        elements.
    dtype (:class:`torch.dtype`, optional): the desired data type of returned tensor.
        Default: if None, infers data type from :attr:`values`.
    device (:class:`torch.device`, optional): the desired device of returned tensor.
        Default: if None, uses the current device for the default tensor type
        (see :func:`torch.set_default_tensor_type`). :attr:`device` will be the CPU
        for CPU tensor types and the current CUDA device for CUDA tensor types.
    {requires_grad}


Example::

    >>> i = torch.tensor([[0, 1, 1],
                          [2, 0, 2]])
    >>> v = torch.tensor([3, 4, 5], dtype=torch.float32)
    >>> torch.sparse_coo_tensor(i, v, [2, 4])
    tensor(indices=tensor([[0, 1, 1],
                           [2, 0, 2]]),
           values=tensor([3., 4., 5.]),
           size=(2, 4), nnz=3, layout=torch.sparse_coo)

    >>> torch.sparse_coo_tensor(i, v)  # Shape inference
    tensor(indices=tensor([[0, 1, 1],
                           [2, 0, 2]]),
           values=tensor([3., 4., 5.]),
           size=(2, 3), nnz=3, layout=torch.sparse_coo)

    >>> torch.sparse_coo_tensor(i, v, [2, 4],
                                dtype=torch.float64,
                                device=torch.device('cuda:0'))
    tensor(indices=tensor([[0, 1, 1],
                           [2, 0, 2]]),
           values=tensor([3., 4., 5.]),
           device='cuda:0', size=(2, 4), nnz=3, dtype=torch.float64,
           layout=torch.sparse_coo)

    # Create an empty sparse tensor with the following invariants:
    #   1. sparse_dim + dense_dim = len(SparseTensor.shape)
    #   2. SparseTensor._indices().shape = (sparse_dim, nnz)
    #   3. SparseTensor._values().shape = (nnz, SparseTensor.shape[sparse_dim:])
    #
    # For instance, to create an empty sparse tensor with nnz = 0, dense_dim = 0 and
    # sparse_dim = 1 (hence indices is a 2D tensor of shape = (1, 0))
    >>> S = torch.sparse_coo_tensor(torch.empty([1, 0]), [], [1])
    tensor(indices=tensor([], size=(1, 0)),
           values=tensor([], size=(0,)),
           size=(1,), nnz=0, layout=torch.sparse_coo)

    # and to create an empty sparse tensor with nnz = 0, dense_dim = 1 and
    # sparse_dim = 1
    >>> S = torch.sparse_coo_tensor(torch.empty([1, 0]), torch.empty([0, 2]), [1, 2])
    tensor(indices=tensor([], size=(1, 0)),
           values=tensor([], size=(0, 2)),
           size=(1, 2), nnz=0, layout=torch.sparse_coo)

.. _torch.sparse: https://pytorch.org/docs/stable/sparse.html
""".format(**factory_common_args))

add_docstr(torch.sqrt,
           r"""
sqrt(input, out=None) -> Tensor

Returns a new tensor with the square-root of the elements of :attr:`input`.

.. math::
    \text{out}_{i} = \sqrt{\text{input}_{i}}
""" + r"""
Args:
    {input}
    {out}

Example::

    >>> a = torch.randn(4)
    >>> a
    tensor([-2.0755,  1.0226,  0.0831,  0.4806])
    >>> torch.sqrt(a)
    tensor([    nan,  1.0112,  0.2883,  0.6933])
""".format(**common_args))

add_docstr(torch.square,
           r"""
square(input, out=None) -> Tensor

Returns a new tensor with the square of the elements of :attr:`input`.

Args:
    {input}
    {out}

Example::

    >>> a = torch.randn(4)
    >>> a
    tensor([-2.0755,  1.0226,  0.0831,  0.4806])
    >>> torch.square(a)
    tensor([ 4.3077,  1.0457,  0.0069,  0.2310])
""".format(**common_args))

add_docstr(torch.squeeze,
           r"""
squeeze(input, dim=None, out=None) -> Tensor

Returns a tensor with all the dimensions of :attr:`input` of size `1` removed.

For example, if `input` is of shape:
:math:`(A \times 1 \times B \times C \times 1 \times D)` then the `out` tensor
will be of shape: :math:`(A \times B \times C \times D)`.

When :attr:`dim` is given, a squeeze operation is done only in the given
dimension. If `input` is of shape: :math:`(A \times 1 \times B)`,
``squeeze(input, 0)`` leaves the tensor unchanged, but ``squeeze(input, 1)``
will squeeze the tensor to the shape :math:`(A \times B)`.

.. note:: The returned tensor shares the storage with the input tensor,
          so changing the contents of one will change the contents of the other.

.. warning:: If the tensor has a batch dimension of size 1, then `squeeze(input)`
          will also remove the batch dimension, which can lead to unexpected
          errors.

Args:
    {input}
    dim (int, optional): if given, the input will be squeezed only in
           this dimension
    {out}

Example::

    >>> x = torch.zeros(2, 1, 2, 1, 2)
    >>> x.size()
    torch.Size([2, 1, 2, 1, 2])
    >>> y = torch.squeeze(x)
    >>> y.size()
    torch.Size([2, 2, 2])
    >>> y = torch.squeeze(x, 0)
    >>> y.size()
    torch.Size([2, 1, 2, 1, 2])
    >>> y = torch.squeeze(x, 1)
    >>> y.size()
    torch.Size([2, 2, 1, 2])
""".format(**common_args))

add_docstr(torch.std,
           r"""
std(input, unbiased=True) -> Tensor

Returns the standard-deviation of all elements in the :attr:`input` tensor.

If :attr:`unbiased` is ``False``, then the standard-deviation will be calculated
via the biased estimator. Otherwise, Bessel's correction will be used.

Args:
    {input}
    unbiased (bool): whether to use the unbiased estimation or not

Example::

    >>> a = torch.randn(1, 3)
    >>> a
    tensor([[-0.8166, -1.3802, -0.3560]])
    >>> torch.std(a)
    tensor(0.5130)

.. function:: std(input, dim, unbiased=True, keepdim=False, out=None) -> Tensor

Returns the standard-deviation of each row of the :attr:`input` tensor in the
dimension :attr:`dim`. If :attr:`dim` is a list of dimensions,
reduce over all of them.

{keepdim_details}

If :attr:`unbiased` is ``False``, then the standard-deviation will be calculated
via the biased estimator. Otherwise, Bessel's correction will be used.

Args:
    {input}
    {dim}
    unbiased (bool): whether to use the unbiased estimation or not
    {keepdim}
    {out}

Example::

    >>> a = torch.randn(4, 4)
    >>> a
    tensor([[ 0.2035,  1.2959,  1.8101, -0.4644],
            [ 1.5027, -0.3270,  0.5905,  0.6538],
            [-1.5745,  1.3330, -0.5596, -0.6548],
            [ 0.1264, -0.5080,  1.6420,  0.1992]])
    >>> torch.std(a, dim=1)
    tensor([ 1.0311,  0.7477,  1.2204,  0.9087])
""".format(**multi_dim_common))

add_docstr(torch.std_mean,
           r"""
std_mean(input, unbiased=True) -> (Tensor, Tensor)

Returns the standard-deviation and mean of all elements in the :attr:`input` tensor.

If :attr:`unbiased` is ``False``, then the standard-deviation will be calculated
via the biased estimator. Otherwise, Bessel's correction will be used.

Args:
    {input}
    unbiased (bool): whether to use the unbiased estimation or not

Example::

    >>> a = torch.randn(1, 3)
    >>> a
    tensor([[0.3364, 0.3591, 0.9462]])
    >>> torch.std_mean(a)
    (tensor(0.3457), tensor(0.5472))

.. function:: std_mean(input, dim, unbiased=True, keepdim=False) -> (Tensor, Tensor)

Returns the standard-deviation and mean of each row of the :attr:`input` tensor in the
dimension :attr:`dim`. If :attr:`dim` is a list of dimensions,
reduce over all of them.

{keepdim_details}

If :attr:`unbiased` is ``False``, then the standard-deviation will be calculated
via the biased estimator. Otherwise, Bessel's correction will be used.

Args:
    {input}
    {dim}
    unbiased (bool): whether to use the unbiased estimation or not
    {keepdim}

Example::

    >>> a = torch.randn(4, 4)
    >>> a
    tensor([[ 0.5648, -0.5984, -1.2676, -1.4471],
            [ 0.9267,  1.0612,  1.1050, -0.6014],
            [ 0.0154,  1.9301,  0.0125, -1.0904],
            [-1.9711, -0.7748, -1.3840,  0.5067]])
    >>> torch.std_mean(a, 1)
    (tensor([0.9110, 0.8197, 1.2552, 1.0608]), tensor([-0.6871,  0.6229,  0.2169, -0.9058]))
""".format(**multi_dim_common))

add_docstr(torch.sum,
           r"""
sum(input, dtype=None) -> Tensor

Returns the sum of all elements in the :attr:`input` tensor.

Args:
    {input}
    {dtype}

Example::

    >>> a = torch.randn(1, 3)
    >>> a
    tensor([[ 0.1133, -0.9567,  0.2958]])
    >>> torch.sum(a)
    tensor(-0.5475)

.. function:: sum(input, dim, keepdim=False, dtype=None) -> Tensor

Returns the sum of each row of the :attr:`input` tensor in the given
dimension :attr:`dim`. If :attr:`dim` is a list of dimensions,
reduce over all of them.

{keepdim_details}

Args:
    {input}
    {dim}
    {keepdim}
    {dtype}

Example::

    >>> a = torch.randn(4, 4)
    >>> a
    tensor([[ 0.0569, -0.2475,  0.0737, -0.3429],
            [-0.2993,  0.9138,  0.9337, -1.6864],
            [ 0.1132,  0.7892, -0.1003,  0.5688],
            [ 0.3637, -0.9906, -0.4752, -1.5197]])
    >>> torch.sum(a, 1)
    tensor([-0.4598, -0.1381,  1.3708, -2.6217])
    >>> b = torch.arange(4 * 5 * 6).view(4, 5, 6)
    >>> torch.sum(b, (2, 1))
    tensor([  435.,  1335.,  2235.,  3135.])
""".format(**multi_dim_common))

add_docstr(torch.svd,
           r"""
svd(input, some=True, compute_uv=True, out=None) -> (Tensor, Tensor, Tensor)

This function returns a namedtuple ``(U, S, V)`` which is the singular value
decomposition of a input real matrix or batches of real matrices :attr:`input` such that
:math:`input = U \times diag(S) \times V^T`.

If :attr:`some` is ``True`` (default), the method returns the reduced singular value decomposition
i.e., if the last two dimensions of :attr:`input` are ``m`` and ``n``, then the returned
`U` and `V` matrices will contain only :math:`min(n, m)` orthonormal columns.

If :attr:`compute_uv` is ``False``, the returned `U` and `V` matrices will be zero matrices
of shape :math:`(m \times m)` and :math:`(n \times n)` respectively. :attr:`some` will be ignored here.

.. note:: The singular values are returned in descending order. If :attr:`input` is a batch of matrices,
          then the singular values of each matrix in the batch is returned in descending order.

.. note:: The implementation of SVD on CPU uses the LAPACK routine `?gesdd` (a divide-and-conquer
          algorithm) instead of `?gesvd` for speed. Analogously, the SVD on GPU uses the MAGMA routine
          `gesdd` as well.

.. note:: Irrespective of the original strides, the returned matrix `U`
          will be transposed, i.e. with strides :code:`U.contiguous().transpose(-2, -1).stride()`

.. note:: Extra care needs to be taken when backward through `U` and `V`
          outputs. Such operation is really only stable when :attr:`input` is
          full rank with all distinct singular values. Otherwise, ``NaN`` can
          appear as the gradients are not properly defined. Also, notice that
          double backward will usually do an additional backward through `U` and
          `V` even if the original backward is only on `S`.

.. note:: When :attr:`some` = ``False``, the gradients on :code:`U[..., :, min(m, n):]`
          and :code:`V[..., :, min(m, n):]` will be ignored in backward as those vectors
          can be arbitrary bases of the subspaces.

.. note:: When :attr:`compute_uv` = ``False``, backward cannot be performed since `U` and `V`
          from the forward pass is required for the backward operation.

Args:
    input (Tensor): the input tensor of size :math:`(*, m, n)` where `*` is zero or more
                    batch dimensions consisting of :math:`m \times n` matrices.
    some (bool, optional): controls the shape of returned `U` and `V`
    compute_uv (bool, optional): option whether to compute `U` and `V` or not
    out (tuple, optional): the output tuple of tensors

Example::

    >>> a = torch.randn(5, 3)
    >>> a
    tensor([[ 0.2364, -0.7752,  0.6372],
            [ 1.7201,  0.7394, -0.0504],
            [-0.3371, -1.0584,  0.5296],
            [ 0.3550, -0.4022,  1.5569],
            [ 0.2445, -0.0158,  1.1414]])
    >>> u, s, v = torch.svd(a)
    >>> u
    tensor([[ 0.4027,  0.0287,  0.5434],
            [-0.1946,  0.8833,  0.3679],
            [ 0.4296, -0.2890,  0.5261],
            [ 0.6604,  0.2717, -0.2618],
            [ 0.4234,  0.2481, -0.4733]])
    >>> s
    tensor([2.3289, 2.0315, 0.7806])
    >>> v
    tensor([[-0.0199,  0.8766,  0.4809],
            [-0.5080,  0.4054, -0.7600],
            [ 0.8611,  0.2594, -0.4373]])
    >>> torch.dist(a, torch.mm(torch.mm(u, torch.diag(s)), v.t()))
    tensor(8.6531e-07)
    >>> a_big = torch.randn(7, 5, 3)
    >>> u, s, v = torch.svd(a_big)
    >>> torch.dist(a_big, torch.matmul(torch.matmul(u, torch.diag_embed(s)), v.transpose(-2, -1)))
    tensor(2.6503e-06)
""")

add_docstr(torch.symeig,
           r"""
symeig(input, eigenvectors=False, upper=True, out=None) -> (Tensor, Tensor)

This function returns eigenvalues and eigenvectors
of a real symmetric matrix :attr:`input` or a batch of real symmetric matrices,
represented by a namedtuple (eigenvalues, eigenvectors).

This function calculates all eigenvalues (and vectors) of :attr:`input`
such that :math:`\text{input} = V \text{diag}(e) V^T`.

The boolean argument :attr:`eigenvectors` defines computation of
both eigenvectors and eigenvalues or eigenvalues only.

If it is ``False``, only eigenvalues are computed. If it is ``True``,
both eigenvalues and eigenvectors are computed.

Since the input matrix :attr:`input` is supposed to be symmetric,
only the upper triangular portion is used by default.

If :attr:`upper` is ``False``, then lower triangular portion is used.

.. note:: The eigenvalues are returned in ascending order. If :attr:`input` is a batch of matrices,
          then the eigenvalues of each matrix in the batch is returned in ascending order.

.. note:: Irrespective of the original strides, the returned matrix `V` will
          be transposed, i.e. with strides `V.contiguous().transpose(-1, -2).stride()`.

.. note:: Extra care needs to be taken when backward through outputs. Such
          operation is really only stable when all eigenvalues are distinct.
          Otherwise, ``NaN`` can appear as the gradients are not properly defined.

Args:
    input (Tensor): the input tensor of size :math:`(*, n, n)` where `*` is zero or more
                    batch dimensions consisting of symmetric matrices.
    eigenvectors(boolean, optional): controls whether eigenvectors have to be computed
    upper(boolean, optional): controls whether to consider upper-triangular or lower-triangular region
    out (tuple, optional): the output tuple of (Tensor, Tensor)

Returns:
    (Tensor, Tensor): A namedtuple (eigenvalues, eigenvectors) containing

        - **eigenvalues** (*Tensor*): Shape :math:`(*, m)`. The eigenvalues in ascending order.
        - **eigenvectors** (*Tensor*): Shape :math:`(*, m, m)`.
          If ``eigenvectors=False``, it's an empty tensor.
          Otherwise, this tensor contains the orthonormal eigenvectors of the ``input``.

Examples::


    >>> a = torch.randn(5, 5)
    >>> a = a + a.t()  # To make a symmetric
    >>> a
    tensor([[-5.7827,  4.4559, -0.2344, -1.7123, -1.8330],
            [ 4.4559,  1.4250, -2.8636, -3.2100, -0.1798],
            [-0.2344, -2.8636,  1.7112, -5.5785,  7.1988],
            [-1.7123, -3.2100, -5.5785, -2.6227,  3.1036],
            [-1.8330, -0.1798,  7.1988,  3.1036, -5.1453]])
    >>> e, v = torch.symeig(a, eigenvectors=True)
    >>> e
    tensor([-13.7012,  -7.7497,  -2.3163,   5.2477,   8.1050])
    >>> v
    tensor([[ 0.1643,  0.9034, -0.0291,  0.3508,  0.1817],
            [-0.2417, -0.3071, -0.5081,  0.6534,  0.4026],
            [-0.5176,  0.1223, -0.0220,  0.3295, -0.7798],
            [-0.4850,  0.2695, -0.5773, -0.5840,  0.1337],
            [ 0.6415, -0.0447, -0.6381, -0.0193, -0.4230]])
    >>> a_big = torch.randn(5, 2, 2)
    >>> a_big = a_big + a_big.transpose(-2, -1)  # To make a_big symmetric
    >>> e, v = a_big.symeig(eigenvectors=True)
    >>> torch.allclose(torch.matmul(v, torch.matmul(e.diag_embed(), v.transpose(-2, -1))), a_big)
    True
""")

add_docstr(torch.t,
           r"""
t(input) -> Tensor

Expects :attr:`input` to be <= 2-D tensor and transposes dimensions 0
and 1.

0-D and 1-D tensors are returned as is. When input is a 2-D tensor this
is equivalent to ``transpose(input, 0, 1)``.

Args:
    {input}

Example::

    >>> x = torch.randn(())
    >>> x
    tensor(0.1995)
    >>> torch.t(x)
    tensor(0.1995)
    >>> x = torch.randn(3)
    >>> x
    tensor([ 2.4320, -0.4608,  0.7702])
    >>> torch.t(x)
    tensor([ 2.4320, -0.4608,  0.7702])
    >>> x = torch.randn(2, 3)
    >>> x
    tensor([[ 0.4875,  0.9158, -0.5872],
            [ 0.3938, -0.6929,  0.6932]])
    >>> torch.t(x)
    tensor([[ 0.4875,  0.3938],
            [ 0.9158, -0.6929],
            [-0.5872,  0.6932]])
""".format(**common_args))

add_docstr(torch.flip,
           r"""
flip(input, dims) -> Tensor

Reverse the order of a n-D tensor along given axis in dims.

Args:
    {input}
    dims (a list or tuple): axis to flip on

Example::

    >>> x = torch.arange(8).view(2, 2, 2)
    >>> x
    tensor([[[ 0,  1],
             [ 2,  3]],

            [[ 4,  5],
             [ 6,  7]]])
    >>> torch.flip(x, [0, 1])
    tensor([[[ 6,  7],
             [ 4,  5]],

            [[ 2,  3],
             [ 0,  1]]])
""".format(**common_args))

add_docstr(torch.fliplr,
           r"""
fliplr(input) -> Tensor

Flip array in the left/right direction, returning a new tensor.

Flip the entries in each row in the left/right direction.
Columns are preserved, but appear in a different order than before.

Note:
    Equivalent to input[:,::-1]. Requires the array to be at least 2-D.

Args:
    input (Tensor): Must be at least 2-dimensional.

Example::

    >>> x = torch.arange(4).view(2, 2)
    >>> x
    tensor([[0, 1],
            [2, 3]])
    >>> torch.fliplr(x)
    tensor([[1, 0],
            [3, 2]])
""".format(**common_args))

add_docstr(torch.flipud,
           r"""
flipud(input) -> Tensor

Flip array in the up/down direction, returning a new tensor.

Flip the entries in each column in the up/down direction.
Rows are preserved, but appear in a different order than before.

Note:
    Equivalent to input[::-1,...]. Requires the array to be at least 1-D.

Args:
    input (Tensor): Must be at least 1-dimensional.

Example::

    >>> x = torch.arange(4).view(2, 2)
    >>> x
    tensor([[0, 1],
            [2, 3]])
    >>> torch.flipud(x)
    tensor([[2, 3],
            [0, 1]])
""".format(**common_args))

add_docstr(torch.roll,
           r"""
roll(input, shifts, dims=None) -> Tensor

Roll the tensor along the given dimension(s). Elements that are shifted beyond the
last position are re-introduced at the first position. If a dimension is not
specified, the tensor will be flattened before rolling and then restored
to the original shape.

Args:
    {input}
    shifts (int or tuple of ints): The number of places by which the elements
        of the tensor are shifted. If shifts is a tuple, dims must be a tuple of
        the same size, and each dimension will be rolled by the corresponding
        value
    dims (int or tuple of ints): Axis along which to roll

Example::

    >>> x = torch.tensor([1, 2, 3, 4, 5, 6, 7, 8]).view(4, 2)
    >>> x
    tensor([[1, 2],
            [3, 4],
            [5, 6],
            [7, 8]])
    >>> torch.roll(x, 1, 0)
    tensor([[7, 8],
            [1, 2],
            [3, 4],
            [5, 6]])
    >>> torch.roll(x, -1, 0)
    tensor([[3, 4],
            [5, 6],
            [7, 8],
            [1, 2]])
    >>> torch.roll(x, shifts=(2, 1), dims=(0, 1))
    tensor([[6, 5],
            [8, 7],
            [2, 1],
            [4, 3]])
""".format(**common_args))

add_docstr(torch.rot90,
           r"""
rot90(input, k, dims) -> Tensor

Rotate a n-D tensor by 90 degrees in the plane specified by dims axis.
Rotation direction is from the first towards the second axis if k > 0, and from the second towards the first for k < 0.

Args:
    {input}
    k (int): number of times to rotate
    dims (a list or tuple): axis to rotate

Example::

    >>> x = torch.arange(4).view(2, 2)
    >>> x
    tensor([[0, 1],
            [2, 3]])
    >>> torch.rot90(x, 1, [0, 1])
    tensor([[1, 3],
            [0, 2]])

    >>> x = torch.arange(8).view(2, 2, 2)
    >>> x
    tensor([[[0, 1],
             [2, 3]],

            [[4, 5],
             [6, 7]]])
    >>> torch.rot90(x, 1, [1, 2])
    tensor([[[1, 3],
             [0, 2]],

            [[5, 7],
             [4, 6]]])
""".format(**common_args))

add_docstr(torch.take,
           r"""
take(input, index) -> Tensor

Returns a new tensor with the elements of :attr:`input` at the given indices.
The input tensor is treated as if it were viewed as a 1-D tensor. The result
takes the same shape as the indices.

Args:
    {input}
    indices (LongTensor): the indices into tensor

Example::

    >>> src = torch.tensor([[4, 3, 5],
                            [6, 7, 8]])
    >>> torch.take(src, torch.tensor([0, 2, 5]))
    tensor([ 4,  5,  8])
""".format(**common_args))

add_docstr(torch.tan,
           r"""
tan(input, out=None) -> Tensor

Returns a new tensor with the tangent of the elements of :attr:`input`.

.. math::
    \text{out}_{i} = \tan(\text{input}_{i})
""" + r"""
Args:
    {input}
    {out}

Example::

    >>> a = torch.randn(4)
    >>> a
    tensor([-1.2027, -1.7687,  0.4412, -1.3856])
    >>> torch.tan(a)
    tensor([-2.5930,  4.9859,  0.4722, -5.3366])
""".format(**common_args))

add_docstr(torch.tanh,
           r"""
tanh(input, out=None) -> Tensor

Returns a new tensor with the hyperbolic tangent of the elements
of :attr:`input`.

.. math::
    \text{out}_{i} = \tanh(\text{input}_{i})
""" + r"""
Args:
    {input}
    {out}

Example::

    >>> a = torch.randn(4)
    >>> a
    tensor([ 0.8986, -0.7279,  1.1745,  0.2611])
    >>> torch.tanh(a)
    tensor([ 0.7156, -0.6218,  0.8257,  0.2553])
""".format(**common_args))

add_docstr(torch.topk,
           r"""
topk(input, k, dim=None, largest=True, sorted=True, out=None) -> (Tensor, LongTensor)

Returns the :attr:`k` largest elements of the given :attr:`input` tensor along
a given dimension.

If :attr:`dim` is not given, the last dimension of the `input` is chosen.

If :attr:`largest` is ``False`` then the `k` smallest elements are returned.

A namedtuple of `(values, indices)` is returned, where the `indices` are the indices
of the elements in the original `input` tensor.

The boolean option :attr:`sorted` if ``True``, will make sure that the returned
`k` elements are themselves sorted

Args:
    {input}
    k (int): the k in "top-k"
    dim (int, optional): the dimension to sort along
    largest (bool, optional): controls whether to return largest or
           smallest elements
    sorted (bool, optional): controls whether to return the elements
           in sorted order
    out (tuple, optional): the output tuple of (Tensor, LongTensor) that can be
        optionally given to be used as output buffers

Example::

    >>> x = torch.arange(1., 6.)
    >>> x
    tensor([ 1.,  2.,  3.,  4.,  5.])
    >>> torch.topk(x, 3)
    torch.return_types.topk(values=tensor([5., 4., 3.]), indices=tensor([4, 3, 2]))
""".format(**common_args))

add_docstr(torch.trace,
           r"""
trace(input) -> Tensor

Returns the sum of the elements of the diagonal of the input 2-D matrix.

Example::

    >>> x = torch.arange(1., 10.).view(3, 3)
    >>> x
    tensor([[ 1.,  2.,  3.],
            [ 4.,  5.,  6.],
            [ 7.,  8.,  9.]])
    >>> torch.trace(x)
    tensor(15.)
""")

add_docstr(torch.transpose,
           r"""
transpose(input, dim0, dim1) -> Tensor

Returns a tensor that is a transposed version of :attr:`input`.
The given dimensions :attr:`dim0` and :attr:`dim1` are swapped.

The resulting :attr:`out` tensor shares it's underlying storage with the
:attr:`input` tensor, so changing the content of one would change the content
of the other.

Args:
    {input}
    dim0 (int): the first dimension to be transposed
    dim1 (int): the second dimension to be transposed

Example::

    >>> x = torch.randn(2, 3)
    >>> x
    tensor([[ 1.0028, -0.9893,  0.5809],
            [-0.1669,  0.7299,  0.4942]])
    >>> torch.transpose(x, 0, 1)
    tensor([[ 1.0028, -0.1669],
            [-0.9893,  0.7299],
            [ 0.5809,  0.4942]])
""".format(**common_args))

add_docstr(torch.triangular_solve,
           r"""
triangular_solve(input, A, upper=True, transpose=False, unitriangular=False) -> (Tensor, Tensor)

Solves a system of equations with a triangular coefficient matrix :math:`A`
and multiple right-hand sides :math:`b`.

In particular, solves :math:`AX = b` and assumes :math:`A` is upper-triangular
with the default keyword arguments.

`torch.triangular_solve(b, A)` can take in 2D inputs `b, A` or inputs that are
batches of 2D matrices. If the inputs are batches, then returns
batched outputs `X`

Args:
    input (Tensor): multiple right-hand sides of size :math:`(*, m, k)` where
                :math:`*` is zero of more batch dimensions (:math:`b`)
    A (Tensor): the input triangular coefficient matrix of size :math:`(*, m, m)`
                where :math:`*` is zero or more batch dimensions
    upper (bool, optional): whether to solve the upper-triangular system
        of equations (default) or the lower-triangular system of equations. Default: ``True``.
    transpose (bool, optional): whether :math:`A` should be transposed before
        being sent into the solver. Default: ``False``.
    unitriangular (bool, optional): whether :math:`A` is unit triangular.
        If True, the diagonal elements of :math:`A` are assumed to be
        1 and not referenced from :math:`A`. Default: ``False``.

Returns:
    A namedtuple `(solution, cloned_coefficient)` where `cloned_coefficient`
    is a clone of :math:`A` and `solution` is the solution :math:`X` to :math:`AX = b`
    (or whatever variant of the system of equations, depending on the keyword arguments.)

Examples::

    >>> A = torch.randn(2, 2).triu()
    >>> A
    tensor([[ 1.1527, -1.0753],
            [ 0.0000,  0.7986]])
    >>> b = torch.randn(2, 3)
    >>> b
    tensor([[-0.0210,  2.3513, -1.5492],
            [ 1.5429,  0.7403, -1.0243]])
    >>> torch.triangular_solve(b, A)
    torch.return_types.triangular_solve(
    solution=tensor([[ 1.7841,  2.9046, -2.5405],
            [ 1.9320,  0.9270, -1.2826]]),
    cloned_coefficient=tensor([[ 1.1527, -1.0753],
            [ 0.0000,  0.7986]]))
""")

add_docstr(torch.tril,
           r"""
tril(input, diagonal=0, out=None) -> Tensor

Returns the lower triangular part of the matrix (2-D tensor) or batch of matrices
:attr:`input`, the other elements of the result tensor :attr:`out` are set to 0.

The lower triangular part of the matrix is defined as the elements on and
below the diagonal.

The argument :attr:`diagonal` controls which diagonal to consider. If
:attr:`diagonal` = 0, all elements on and below the main diagonal are
retained. A positive value includes just as many diagonals above the main
diagonal, and similarly a negative value excludes just as many diagonals below
the main diagonal. The main diagonal are the set of indices
:math:`\lbrace (i, i) \rbrace` for :math:`i \in [0, \min\{d_{1}, d_{2}\} - 1]` where
:math:`d_{1}, d_{2}` are the dimensions of the matrix.
""" + r"""
Args:
    {input}
    diagonal (int, optional): the diagonal to consider
    {out}

Example::

    >>> a = torch.randn(3, 3)
    >>> a
    tensor([[-1.0813, -0.8619,  0.7105],
            [ 0.0935,  0.1380,  2.2112],
            [-0.3409, -0.9828,  0.0289]])
    >>> torch.tril(a)
    tensor([[-1.0813,  0.0000,  0.0000],
            [ 0.0935,  0.1380,  0.0000],
            [-0.3409, -0.9828,  0.0289]])

    >>> b = torch.randn(4, 6)
    >>> b
    tensor([[ 1.2219,  0.5653, -0.2521, -0.2345,  1.2544,  0.3461],
            [ 0.4785, -0.4477,  0.6049,  0.6368,  0.8775,  0.7145],
            [ 1.1502,  3.2716, -1.1243, -0.5413,  0.3615,  0.6864],
            [-0.0614, -0.7344, -1.3164, -0.7648, -1.4024,  0.0978]])
    >>> torch.tril(b, diagonal=1)
    tensor([[ 1.2219,  0.5653,  0.0000,  0.0000,  0.0000,  0.0000],
            [ 0.4785, -0.4477,  0.6049,  0.0000,  0.0000,  0.0000],
            [ 1.1502,  3.2716, -1.1243, -0.5413,  0.0000,  0.0000],
            [-0.0614, -0.7344, -1.3164, -0.7648, -1.4024,  0.0000]])
    >>> torch.tril(b, diagonal=-1)
    tensor([[ 0.0000,  0.0000,  0.0000,  0.0000,  0.0000,  0.0000],
            [ 0.4785,  0.0000,  0.0000,  0.0000,  0.0000,  0.0000],
            [ 1.1502,  3.2716,  0.0000,  0.0000,  0.0000,  0.0000],
            [-0.0614, -0.7344, -1.3164,  0.0000,  0.0000,  0.0000]])
""".format(**common_args))

# docstr is split in two parts to avoid format mis-captureing :math: braces '{}'
# as common args.
add_docstr(torch.tril_indices,
           r"""
tril_indices(row, col, offset=0, dtype=torch.long, device='cpu', layout=torch.strided) -> Tensor

Returns the indices of the lower triangular part of a :attr:`row`-by-
:attr:`col` matrix in a 2-by-N Tensor, where the first row contains row
coordinates of all indices and the second row contains column coordinates.
Indices are ordered based on rows and then columns.

The lower triangular part of the matrix is defined as the elements on and
below the diagonal.

The argument :attr:`offset` controls which diagonal to consider. If
:attr:`offset` = 0, all elements on and below the main diagonal are
retained. A positive value includes just as many diagonals above the main
diagonal, and similarly a negative value excludes just as many diagonals below
the main diagonal. The main diagonal are the set of indices
:math:`\lbrace (i, i) \rbrace` for :math:`i \in [0, \min\{d_{1}, d_{2}\} - 1]`
where :math:`d_{1}, d_{2}` are the dimensions of the matrix.

.. note::
    When running on CUDA, ``row * col`` must be less than :math:`2^{59}` to
    prevent overflow during calculation.
""" + r"""
Args:
    row (``int``): number of rows in the 2-D matrix.
    col (``int``): number of columns in the 2-D matrix.
    offset (``int``): diagonal offset from the main diagonal.
        Default: if not provided, 0.
    dtype (:class:`torch.dtype`, optional): the desired data type of returned tensor.
        Default: if ``None``, ``torch.long``.
    {device}
    layout (:class:`torch.layout`, optional): currently only support ``torch.strided``.

Example::
    >>> a = torch.tril_indices(3, 3)
    >>> a
    tensor([[0, 1, 1, 2, 2, 2],
            [0, 0, 1, 0, 1, 2]])

    >>> a = torch.tril_indices(4, 3, -1)
    >>> a
    tensor([[1, 2, 2, 3, 3, 3],
            [0, 0, 1, 0, 1, 2]])

    >>> a = torch.tril_indices(4, 3, 1)
    >>> a
    tensor([[0, 0, 1, 1, 1, 2, 2, 2, 3, 3, 3],
            [0, 1, 0, 1, 2, 0, 1, 2, 0, 1, 2]])
""".format(**factory_common_args))

add_docstr(torch.triu,
           r"""
triu(input, diagonal=0, out=None) -> Tensor

Returns the upper triangular part of a matrix (2-D tensor) or batch of matrices
:attr:`input`, the other elements of the result tensor :attr:`out` are set to 0.

The upper triangular part of the matrix is defined as the elements on and
above the diagonal.

The argument :attr:`diagonal` controls which diagonal to consider. If
:attr:`diagonal` = 0, all elements on and above the main diagonal are
retained. A positive value excludes just as many diagonals above the main
diagonal, and similarly a negative value includes just as many diagonals below
the main diagonal. The main diagonal are the set of indices
:math:`\lbrace (i, i) \rbrace` for :math:`i \in [0, \min\{d_{1}, d_{2}\} - 1]` where
:math:`d_{1}, d_{2}` are the dimensions of the matrix.
""" + r"""
Args:
    {input}
    diagonal (int, optional): the diagonal to consider
    {out}

Example::

    >>> a = torch.randn(3, 3)
    >>> a
    tensor([[ 0.2309,  0.5207,  2.0049],
            [ 0.2072, -1.0680,  0.6602],
            [ 0.3480, -0.5211, -0.4573]])
    >>> torch.triu(a)
    tensor([[ 0.2309,  0.5207,  2.0049],
            [ 0.0000, -1.0680,  0.6602],
            [ 0.0000,  0.0000, -0.4573]])
    >>> torch.triu(a, diagonal=1)
    tensor([[ 0.0000,  0.5207,  2.0049],
            [ 0.0000,  0.0000,  0.6602],
            [ 0.0000,  0.0000,  0.0000]])
    >>> torch.triu(a, diagonal=-1)
    tensor([[ 0.2309,  0.5207,  2.0049],
            [ 0.2072, -1.0680,  0.6602],
            [ 0.0000, -0.5211, -0.4573]])

    >>> b = torch.randn(4, 6)
    >>> b
    tensor([[ 0.5876, -0.0794, -1.8373,  0.6654,  0.2604,  1.5235],
            [-0.2447,  0.9556, -1.2919,  1.3378, -0.1768, -1.0857],
            [ 0.4333,  0.3146,  0.6576, -1.0432,  0.9348, -0.4410],
            [-0.9888,  1.0679, -1.3337, -1.6556,  0.4798,  0.2830]])
    >>> torch.triu(b, diagonal=1)
    tensor([[ 0.0000, -0.0794, -1.8373,  0.6654,  0.2604,  1.5235],
            [ 0.0000,  0.0000, -1.2919,  1.3378, -0.1768, -1.0857],
            [ 0.0000,  0.0000,  0.0000, -1.0432,  0.9348, -0.4410],
            [ 0.0000,  0.0000,  0.0000,  0.0000,  0.4798,  0.2830]])
    >>> torch.triu(b, diagonal=-1)
    tensor([[ 0.5876, -0.0794, -1.8373,  0.6654,  0.2604,  1.5235],
            [-0.2447,  0.9556, -1.2919,  1.3378, -0.1768, -1.0857],
            [ 0.0000,  0.3146,  0.6576, -1.0432,  0.9348, -0.4410],
            [ 0.0000,  0.0000, -1.3337, -1.6556,  0.4798,  0.2830]])
""".format(**common_args))

# docstr is split in two parts to avoid format mis-capturing :math: braces '{}'
# as common args.
add_docstr(torch.triu_indices,
           r"""
triu_indices(row, col, offset=0, dtype=torch.long, device='cpu', layout=torch.strided) -> Tensor

Returns the indices of the upper triangular part of a :attr:`row` by
:attr:`col` matrix in a 2-by-N Tensor, where the first row contains row
coordinates of all indices and the second row contains column coordinates.
Indices are ordered based on rows and then columns.

The upper triangular part of the matrix is defined as the elements on and
above the diagonal.

The argument :attr:`offset` controls which diagonal to consider. If
:attr:`offset` = 0, all elements on and above the main diagonal are
retained. A positive value excludes just as many diagonals above the main
diagonal, and similarly a negative value includes just as many diagonals below
the main diagonal. The main diagonal are the set of indices
:math:`\lbrace (i, i) \rbrace` for :math:`i \in [0, \min\{d_{1}, d_{2}\} - 1]`
where :math:`d_{1}, d_{2}` are the dimensions of the matrix.

.. note::
    When running on CUDA, ``row * col`` must be less than :math:`2^{59}` to
    prevent overflow during calculation.
""" + r"""
Args:
    row (``int``): number of rows in the 2-D matrix.
    col (``int``): number of columns in the 2-D matrix.
    offset (``int``): diagonal offset from the main diagonal.
        Default: if not provided, 0.
    dtype (:class:`torch.dtype`, optional): the desired data type of returned tensor.
        Default: if ``None``, ``torch.long``.
    {device}
    layout (:class:`torch.layout`, optional): currently only support ``torch.strided``.

Example::
    >>> a = torch.triu_indices(3, 3)
    >>> a
    tensor([[0, 0, 0, 1, 1, 2],
            [0, 1, 2, 1, 2, 2]])

    >>> a = torch.triu_indices(4, 3, -1)
    >>> a
    tensor([[0, 0, 0, 1, 1, 1, 2, 2, 3],
            [0, 1, 2, 0, 1, 2, 1, 2, 2]])

    >>> a = torch.triu_indices(4, 3, 1)
    >>> a
    tensor([[0, 0, 1],
            [1, 2, 2]])
""".format(**factory_common_args))

add_docstr(torch.true_divide, r"""
true_divide(dividend, divisor, *, out) -> Tensor

Performs "true division" that always computes the division
in floating point. Analogous to division in Python 3 and equivalent to
:func:`torch.div` except when both inputs have bool or integer scalar types,
in which case they are cast to the default (floating) scalar type before the division.

.. math::
    \text{{out}}_i = \frac{{\text{{dividend}}_i}}{{\text{{divisor}}}}

Args:
    dividend (Tensor): the dividend
    divisor (Tensor or Scalar): the divisor

Keyword args:
    {out}

Example::

    >>> dividend = torch.tensor([5, 3], dtype=torch.int)
    >>> divisor = torch.tensor([3, 2], dtype=torch.int)
    >>> torch.true_divide(dividend, divisor)
    tensor([1.6667, 1.5000])
    >>> torch.true_divide(dividend, 2)
    tensor([2.5000, 1.5000])
""".format(**common_args))

add_docstr(torch.trunc,
           r"""
trunc(input, out=None) -> Tensor

Returns a new tensor with the truncated integer values of
the elements of :attr:`input`.

Args:
    {input}
    {out}

Example::

    >>> a = torch.randn(4)
    >>> a
    tensor([ 3.4742,  0.5466, -0.8008, -0.9079])
    >>> torch.trunc(a)
    tensor([ 3.,  0., -0., -0.])
""".format(**common_args))

add_docstr(torch.unsqueeze,
           r"""
unsqueeze(input, dim) -> Tensor

Returns a new tensor with a dimension of size one inserted at the
specified position.

The returned tensor shares the same underlying data with this tensor.

A :attr:`dim` value within the range ``[-input.dim() - 1, input.dim() + 1)``
can be used. Negative :attr:`dim` will correspond to :meth:`unsqueeze`
applied at :attr:`dim` = ``dim + input.dim() + 1``.

Args:
    {input}
    dim (int): the index at which to insert the singleton dimension

Example::

    >>> x = torch.tensor([1, 2, 3, 4])
    >>> torch.unsqueeze(x, 0)
    tensor([[ 1,  2,  3,  4]])
    >>> torch.unsqueeze(x, 1)
    tensor([[ 1],
            [ 2],
            [ 3],
            [ 4]])
""".format(**common_args))

add_docstr(torch.var,
           r"""
var(input, unbiased=True) -> Tensor

Returns the variance of all elements in the :attr:`input` tensor.

If :attr:`unbiased` is ``False``, then the variance will be calculated via the
biased estimator. Otherwise, Bessel's correction will be used.

Args:
    {input}
    unbiased (bool): whether to use the unbiased estimation or not

Example::

    >>> a = torch.randn(1, 3)
    >>> a
    tensor([[-0.3425, -1.2636, -0.4864]])
    >>> torch.var(a)
    tensor(0.2455)


.. function:: var(input, dim, keepdim=False, unbiased=True, out=None) -> Tensor

Returns the variance of each row of the :attr:`input` tensor in the given
dimension :attr:`dim`.

{keepdim_details}

If :attr:`unbiased` is ``False``, then the variance will be calculated via the
biased estimator. Otherwise, Bessel's correction will be used.

Args:
    {input}
    {dim}
    {keepdim}
    unbiased (bool): whether to use the unbiased estimation or not
    {out}

Example::

    >>> a = torch.randn(4, 4)
    >>> a
    tensor([[-0.3567,  1.7385, -1.3042,  0.7423],
            [ 1.3436, -0.1015, -0.9834, -0.8438],
            [ 0.6056,  0.1089, -0.3112, -1.4085],
            [-0.7700,  0.6074, -0.1469,  0.7777]])
    >>> torch.var(a, 1)
    tensor([ 1.7444,  1.1363,  0.7356,  0.5112])
""".format(**multi_dim_common))

add_docstr(torch.var_mean,
           r"""
var_mean(input, unbiased=True) -> (Tensor, Tensor)

Returns the variance and mean of all elements in the :attr:`input` tensor.

If :attr:`unbiased` is ``False``, then the variance will be calculated via the
biased estimator. Otherwise, Bessel's correction will be used.

Args:
    {input}
    unbiased (bool): whether to use the unbiased estimation or not

Example::

    >>> a = torch.randn(1, 3)
    >>> a
    tensor([[0.0146, 0.4258, 0.2211]])
    >>> torch.var_mean(a)
    (tensor(0.0423), tensor(0.2205))

.. function:: var_mean(input, dim, keepdim=False, unbiased=True) -> (Tensor, Tensor)

Returns the variance and mean of each row of the :attr:`input` tensor in the given
dimension :attr:`dim`.

{keepdim_details}

If :attr:`unbiased` is ``False``, then the variance will be calculated via the
biased estimator. Otherwise, Bessel's correction will be used.

Args:
    {input}
    {dim}
    {keepdim}
    unbiased (bool): whether to use the unbiased estimation or not

Example::

    >>> a = torch.randn(4, 4)
    >>> a
    tensor([[-1.5650,  2.0415, -0.1024, -0.5790],
            [ 0.2325, -2.6145, -1.6428, -0.3537],
            [-0.2159, -1.1069,  1.2882, -1.3265],
            [-0.6706, -1.5893,  0.6827,  1.6727]])
    >>> torch.var_mean(a, 1)
    (tensor([2.3174, 1.6403, 1.4092, 2.0791]), tensor([-0.0512, -1.0946, -0.3403,  0.0239]))
""".format(**multi_dim_common))

add_docstr(torch.zeros,
           r"""
zeros(*size, out=None, dtype=None, layout=torch.strided, device=None, requires_grad=False) -> Tensor

Returns a tensor filled with the scalar value `0`, with the shape defined
by the variable argument :attr:`size`.

Args:
    size (int...): a sequence of integers defining the shape of the output tensor.
        Can be a variable number of arguments or a collection like a list or tuple.
    {out}
    {dtype}
    {layout}
    {device}
    {requires_grad}

Example::

    >>> torch.zeros(2, 3)
    tensor([[ 0.,  0.,  0.],
            [ 0.,  0.,  0.]])

    >>> torch.zeros(5)
    tensor([ 0.,  0.,  0.,  0.,  0.])
""".format(**factory_common_args))

add_docstr(torch.zeros_like,
           r"""
zeros_like(input, dtype=None, layout=None, device=None, requires_grad=False, memory_format=torch.preserve_format) -> Tensor

Returns a tensor filled with the scalar value `0`, with the same size as
:attr:`input`. ``torch.zeros_like(input)`` is equivalent to
``torch.zeros(input.size(), dtype=input.dtype, layout=input.layout, device=input.device)``.

.. warning::
    As of 0.4, this function does not support an :attr:`out` keyword. As an alternative,
    the old ``torch.zeros_like(input, out=output)`` is equivalent to
    ``torch.zeros(input.size(), out=output)``.

Args:
    {input}
    {dtype}
    {layout}
    {device}
    {requires_grad}
    {memory_format}

Example::

    >>> input = torch.empty(2, 3)
    >>> torch.zeros_like(input)
    tensor([[ 0.,  0.,  0.],
            [ 0.,  0.,  0.]])
""".format(**factory_like_common_args))

add_docstr(torch.empty,
           r"""
empty(*size, out=None, dtype=None, layout=torch.strided, device=None, requires_grad=False, pin_memory=False) -> Tensor

Returns a tensor filled with uninitialized data. The shape of the tensor is
defined by the variable argument :attr:`size`.

Args:
    size (int...): a sequence of integers defining the shape of the output tensor.
        Can be a variable number of arguments or a collection like a list or tuple.
    {out}
    {dtype}
    {layout}
    {device}
    {requires_grad}
    {pin_memory}
    {memory_format}

Example::

    >>> torch.empty(2, 3)
    tensor(1.00000e-08 *
           [[ 6.3984,  0.0000,  0.0000],
            [ 0.0000,  0.0000,  0.0000]])

""".format(**factory_common_args))

add_docstr(torch.empty_like,
           r"""
empty_like(input, dtype=None, layout=None, device=None, requires_grad=False, memory_format=torch.preserve_format) -> Tensor

Returns an uninitialized tensor with the same size as :attr:`input`.
``torch.empty_like(input)`` is equivalent to
``torch.empty(input.size(), dtype=input.dtype, layout=input.layout, device=input.device)``.

Args:
    {input}
    {dtype}
    {layout}
    {device}
    {requires_grad}
    {memory_format}

Example::

    >>> torch.empty((2,3), dtype=torch.int64)
    tensor([[ 9.4064e+13,  2.8000e+01,  9.3493e+13],
            [ 7.5751e+18,  7.1428e+18,  7.5955e+18]])
""".format(**factory_like_common_args))

add_docstr(torch.empty_strided,
           r"""
empty_strided(size, stride, dtype=None, layout=None, device=None, requires_grad=False, pin_memory=False) -> Tensor

Returns a tensor filled with uninitialized data. The shape and strides of the tensor is
defined by the variable argument :attr:`size` and :attr:`stride` respectively.
``torch.empty_strided(size, stride)`` is equivalent to
``torch.empty(size).as_strided(size, stride)``.

.. warning::
    More than one element of the created tensor may refer to a single memory
    location. As a result, in-place operations (especially ones that are
    vectorized) may result in incorrect behavior. If you need to write to
    the tensors, please clone them first.

Args:
    size (tuple of ints): the shape of the output tensor
    stride (tuple of ints): the strides of the output tensor
    {dtype}
    {layout}
    {device}
    {requires_grad}
    {pin_memory}

Example::

    >>> a = torch.empty_strided((2, 3), (1, 2))
    >>> a
    tensor([[8.9683e-44, 4.4842e-44, 5.1239e+07],
            [0.0000e+00, 0.0000e+00, 3.0705e-41]])
    >>> a.stride()
    (1, 2)
    >>> a.size()
    torch.Size([2, 3])
""".format(**factory_common_args))

add_docstr(torch.full, r"""
full(size, fill_value, *, out=None, dtype=None, layout=torch.strided, device=None, requires_grad=False) -> Tensor

Creates a tensor of size :attr:`size` filled with :attr:`fill_value`. The
tensor's dtype is inferred from :attr:`fill_value`.

Args:
    size (int...): a list, tuple, or :class:`torch.Size` of integers defining the
        shape of the output tensor.
    fill_value (Scalar): the value to fill the output tensor with.
    {out}
    {dtype}
    {layout}
    {device}
    {requires_grad}

Example::

    >>> torch.full((2, 3), 3.141592)
    tensor([[ 3.1416,  3.1416,  3.1416],
            [ 3.1416,  3.1416,  3.1416]])
""".format(**factory_common_args))

add_docstr(torch.full_like,
           """
full_like(input, fill_value, out=None, dtype=None, layout=torch.strided, device=None, requires_grad=False, \
memory_format=torch.preserve_format) -> Tensor

Returns a tensor with the same size as :attr:`input` filled with :attr:`fill_value`.
``torch.full_like(input, fill_value)`` is equivalent to
``torch.full(input.size(), fill_value, dtype=input.dtype, layout=input.layout, device=input.device)``.

Args:
    {input}
    fill_value: the number to fill the output tensor with.
    {dtype}
    {layout}
    {device}
    {requires_grad}
    {memory_format}
""".format(**factory_like_common_args))

add_docstr(torch.det,
           r"""
det(input) -> Tensor

Calculates determinant of a square matrix or batches of square matrices.

.. note::
    Backward through :meth:`det` internally uses SVD results when :attr:`input` is
    not invertible. In this case, double backward through :meth:`det` will be
    unstable in when :attr:`input` doesn't have distinct singular values. See
    :meth:`~torch.svd` for details.

Arguments:
    input (Tensor): the input tensor of size ``(*, n, n)`` where ``*`` is zero or more
                batch dimensions.

Example::

    >>> A = torch.randn(3, 3)
    >>> torch.det(A)
    tensor(3.7641)

    >>> A = torch.randn(3, 2, 2)
    >>> A
    tensor([[[ 0.9254, -0.6213],
             [-0.5787,  1.6843]],

            [[ 0.3242, -0.9665],
             [ 0.4539, -0.0887]],

            [[ 1.1336, -0.4025],
             [-0.7089,  0.9032]]])
    >>> A.det()
    tensor([1.1990, 0.4099, 0.7386])
""")

add_docstr(torch.where,
           r"""
where(condition, x, y) -> Tensor

Return a tensor of elements selected from either :attr:`x` or :attr:`y`, depending on :attr:`condition`.

The operation is defined as:

.. math::
    \text{out}_i = \begin{cases}
        \text{x}_i & \text{if } \text{condition}_i \\
        \text{y}_i & \text{otherwise} \\
    \end{cases}

.. note::
    The tensors :attr:`condition`, :attr:`x`, :attr:`y` must be :ref:`broadcastable <broadcasting-semantics>`.

.. note::
    Currently valid scalar and tensor combination are
    1. Scalar of floating dtype and torch.double
    2. Scalar of integral dtype and torch.long
    3. Scalar of complex dtype and torch.complex128

Arguments:
    condition (BoolTensor): When True (nonzero), yield x, otherwise yield y
    x (Tensor or Scalar): value (if :attr:x is a scalar) or values selected at indices
                          where :attr:`condition` is ``True``
    y (Tensor or Scalar): value (if :attr:x is a scalar) or values selected at indices
                          where :attr:`condition` is ``False``

Returns:
    Tensor: A tensor of shape equal to the broadcasted shape of :attr:`condition`, :attr:`x`, :attr:`y`

Example::

    >>> x = torch.randn(3, 2)
    >>> y = torch.ones(3, 2)
    >>> x
    tensor([[-0.4620,  0.3139],
            [ 0.3898, -0.7197],
            [ 0.0478, -0.1657]])
    >>> torch.where(x > 0, x, y)
    tensor([[ 1.0000,  0.3139],
            [ 0.3898,  1.0000],
            [ 0.0478,  1.0000]])
    >>> x = torch.randn(2, 2, dtype=torch.double)
    >>> x
    tensor([[ 1.0779,  0.0383],
            [-0.8785, -1.1089]], dtype=torch.float64)
    >>> torch.where(x > 0, x, 0.)
    tensor([[1.0779, 0.0383],
            [0.0000, 0.0000]], dtype=torch.float64)

.. function:: where(condition) -> tuple of LongTensor

``torch.where(condition)`` is identical to
``torch.nonzero(condition, as_tuple=True)``.

.. note::
    See also :func:`torch.nonzero`.
""")

add_docstr(torch.logdet,
           r"""
logdet(input) -> Tensor

Calculates log determinant of a square matrix or batches of square matrices.

.. note::
    Result is ``-inf`` if :attr:`input` has zero log determinant, and is ``nan`` if
    :attr:`input` has negative determinant.

.. note::
    Backward through :meth:`logdet` internally uses SVD results when :attr:`input`
    is not invertible. In this case, double backward through :meth:`logdet` will
    be unstable in when :attr:`input` doesn't have distinct singular values. See
    :meth:`~torch.svd` for details.

Arguments:
    input (Tensor): the input tensor of size ``(*, n, n)`` where ``*`` is zero or more
                batch dimensions.

Example::

    >>> A = torch.randn(3, 3)
    >>> torch.det(A)
    tensor(0.2611)
    >>> torch.logdet(A)
    tensor(-1.3430)
    >>> A
    tensor([[[ 0.9254, -0.6213],
             [-0.5787,  1.6843]],

            [[ 0.3242, -0.9665],
             [ 0.4539, -0.0887]],

            [[ 1.1336, -0.4025],
             [-0.7089,  0.9032]]])
    >>> A.det()
    tensor([1.1990, 0.4099, 0.7386])
    >>> A.det().log()
    tensor([ 0.1815, -0.8917, -0.3031])
""")

add_docstr(torch.slogdet,
           r"""
slogdet(input) -> (Tensor, Tensor)

Calculates the sign and log absolute value of the determinant(s) of a square matrix or batches of square matrices.

.. note::
    If ``input`` has zero determinant, this returns ``(0, -inf)``.

.. note::
    Backward through :meth:`slogdet` internally uses SVD results when :attr:`input`
    is not invertible. In this case, double backward through :meth:`slogdet`
    will be unstable in when :attr:`input` doesn't have distinct singular values.
    See :meth:`~torch.svd` for details.

Arguments:
    input (Tensor): the input tensor of size ``(*, n, n)`` where ``*`` is zero or more
                batch dimensions.

Returns:
    A namedtuple (sign, logabsdet) containing the sign of the determinant, and the log
    value of the absolute determinant.

Example::

    >>> A = torch.randn(3, 3)
    >>> A
    tensor([[ 0.0032, -0.2239, -1.1219],
            [-0.6690,  0.1161,  0.4053],
            [-1.6218, -0.9273, -0.0082]])
    >>> torch.det(A)
    tensor(-0.7576)
    >>> torch.logdet(A)
    tensor(nan)
    >>> torch.slogdet(A)
    torch.return_types.slogdet(sign=tensor(-1.), logabsdet=tensor(-0.2776))
""")

add_docstr(torch.pinverse,
           r"""
pinverse(input, rcond=1e-15) -> Tensor

Calculates the pseudo-inverse (also known as the Moore-Penrose inverse) of a 2D tensor.
Please look at `Moore-Penrose inverse`_ for more details

.. note::
    This method is implemented using the Singular Value Decomposition.

.. note::
    The pseudo-inverse is not necessarily a continuous function in the elements of the matrix `[1]`_.
    Therefore, derivatives are not always existent, and exist for a constant rank only `[2]`_.
    However, this method is backprop-able due to the implementation by using SVD results, and
    could be unstable. Double-backward will also be unstable due to the usage of SVD internally.
    See :meth:`~torch.svd` for more details.

Arguments:
    input (Tensor): The input tensor of size :math:`(*, m, n)` where :math:`*` is zero or more batch dimensions
    rcond (float): A floating point value to determine the cutoff for small singular values.
                   Default: 1e-15

Returns:
    The pseudo-inverse of :attr:`input` of dimensions :math:`(*, n, m)`

Example::

    >>> input = torch.randn(3, 5)
    >>> input
    tensor([[ 0.5495,  0.0979, -1.4092, -0.1128,  0.4132],
            [-1.1143, -0.3662,  0.3042,  1.6374, -0.9294],
            [-0.3269, -0.5745, -0.0382, -0.5922, -0.6759]])
    >>> torch.pinverse(input)
    tensor([[ 0.0600, -0.1933, -0.2090],
            [-0.0903, -0.0817, -0.4752],
            [-0.7124, -0.1631, -0.2272],
            [ 0.1356,  0.3933, -0.5023],
            [-0.0308, -0.1725, -0.5216]])
    >>> # Batched pinverse example
    >>> a = torch.randn(2,6,3)
    >>> b = torch.pinverse(a)
    >>> torch.matmul(b, a)
    tensor([[[ 1.0000e+00,  1.6391e-07, -1.1548e-07],
            [ 8.3121e-08,  1.0000e+00, -2.7567e-07],
            [ 3.5390e-08,  1.4901e-08,  1.0000e+00]],

            [[ 1.0000e+00, -8.9407e-08,  2.9802e-08],
            [-2.2352e-07,  1.0000e+00,  1.1921e-07],
            [ 0.0000e+00,  8.9407e-08,  1.0000e+00]]])

.. _Moore-Penrose inverse: https://en.wikipedia.org/wiki/Moore%E2%80%93Penrose_inverse

.. _[1]: https://epubs.siam.org/doi/10.1137/0117004

.. _[2]: https://www.jstor.org/stable/2156365
""")

add_docstr(torch.fft,
           r"""
fft(input, signal_ndim, normalized=False) -> Tensor

Complex-to-complex Discrete Fourier Transform

This method computes the complex-to-complex discrete Fourier transform.
Ignoring the batch dimensions, it computes the following expression:

.. math::
    X[\omega_1, \dots, \omega_d] =
        \sum_{n_1=0}^{N_1-1} \dots \sum_{n_d=0}^{N_d-1} x[n_1, \dots, n_d]
         e^{-j\ 2 \pi \sum_{i=0}^d \frac{\omega_i n_i}{N_i}},

where :math:`d` = :attr:`signal_ndim` is number of dimensions for the
signal, and :math:`N_i` is the size of signal dimension :math:`i`.

This method supports 1D, 2D and 3D complex-to-complex transforms, indicated
by :attr:`signal_ndim`. :attr:`input` must be a tensor with last dimension
of size 2, representing the real and imaginary components of complex
numbers, and should have at least ``signal_ndim + 1`` dimensions with optionally
arbitrary number of leading batch dimensions. If :attr:`normalized` is set to
``True``, this normalizes the result by dividing it with
:math:`\sqrt{\prod_{i=1}^K N_i}` so that the operator is unitary.

Returns the real and the imaginary parts together as one tensor of the same
shape of :attr:`input`.

The inverse of this function is :func:`~torch.ifft`.

.. note::
    For CUDA tensors, an LRU cache is used for cuFFT plans to speed up
    repeatedly running FFT methods on tensors of same geometry with same
    configuration. See :ref:`cufft-plan-cache` for more details on how to
    monitor and control the cache.

.. warning::
    Due to limited dynamic range of half datatype, performing this operation in half
    precision may cause the first element of result to overflow for certain inputs.

.. warning::
    For CPU tensors, this method is currently only available with MKL. Use
    :func:`torch.backends.mkl.is_available` to check if MKL is installed.

Arguments:
    input (Tensor): the input tensor of at least :attr:`signal_ndim` ``+ 1``
        dimensions
    signal_ndim (int): the number of dimensions in each signal.
        :attr:`signal_ndim` can only be 1, 2 or 3
    normalized (bool, optional): controls whether to return normalized results.
        Default: ``False``

Returns:
    Tensor: A tensor containing the complex-to-complex Fourier transform result

Example::

    >>> # unbatched 2D FFT
    >>> x = torch.randn(4, 3, 2)
    >>> torch.fft(x, 2)
    tensor([[[-0.0876,  1.7835],
             [-2.0399, -2.9754],
             [ 4.4773, -5.0119]],

            [[-1.5716,  2.7631],
             [-3.8846,  5.2652],
             [ 0.2046, -0.7088]],

            [[ 1.9938, -0.5901],
             [ 6.5637,  6.4556],
             [ 2.9865,  4.9318]],

            [[ 7.0193,  1.1742],
             [-1.3717, -2.1084],
             [ 2.0289,  2.9357]]])
    >>> # batched 1D FFT
    >>> torch.fft(x, 1)
    tensor([[[ 1.8385,  1.2827],
             [-0.1831,  1.6593],
             [ 2.4243,  0.5367]],

            [[-0.9176, -1.5543],
             [-3.9943, -2.9860],
             [ 1.2838, -2.9420]],

            [[-0.8854, -0.6860],
             [ 2.4450,  0.0808],
             [ 1.3076, -0.5768]],

            [[-0.1231,  2.7411],
             [-0.3075, -1.7295],
             [-0.5384, -2.0299]]])
    >>> # arbitrary number of batch dimensions, 2D FFT
    >>> x = torch.randn(3, 3, 5, 5, 2)
    >>> y = torch.fft(x, 2)
    >>> y.shape
    torch.Size([3, 3, 5, 5, 2])

""")

add_docstr(torch.ifft,
           r"""
ifft(input, signal_ndim, normalized=False) -> Tensor

Complex-to-complex Inverse Discrete Fourier Transform

This method computes the complex-to-complex inverse discrete Fourier
transform. Ignoring the batch dimensions, it computes the following
expression:

.. math::
    X[\omega_1, \dots, \omega_d] =
        \frac{1}{\prod_{i=1}^d N_i} \sum_{n_1=0}^{N_1-1} \dots \sum_{n_d=0}^{N_d-1} x[n_1, \dots, n_d]
         e^{\ j\ 2 \pi \sum_{i=0}^d \frac{\omega_i n_i}{N_i}},

where :math:`d` = :attr:`signal_ndim` is number of dimensions for the
signal, and :math:`N_i` is the size of signal dimension :math:`i`.

The argument specifications are almost identical with :func:`~torch.fft`.
However, if :attr:`normalized` is set to ``True``, this instead returns the
results multiplied by :math:`\sqrt{\prod_{i=1}^d N_i}`, to become a unitary
operator. Therefore, to invert a :func:`~torch.fft`, the :attr:`normalized`
argument should be set identically for :func:`~torch.fft`.

Returns the real and the imaginary parts together as one tensor of the same
shape of :attr:`input`.

The inverse of this function is :func:`~torch.fft`.

.. note::
    For CUDA tensors, an LRU cache is used for cuFFT plans to speed up
    repeatedly running FFT methods on tensors of same geometry with same
    configuration. See :ref:`cufft-plan-cache` for more details on how to
    monitor and control the cache.

.. warning::
    Due to limited dynamic range of half datatype, performing this operation in half
    precision may cause the first element of result to overflow for certain inputs.

.. warning::
    For CPU tensors, this method is currently only available with MKL. Use
    :func:`torch.backends.mkl.is_available` to check if MKL is installed.

Arguments:
    input (Tensor): the input tensor of at least :attr:`signal_ndim` ``+ 1``
        dimensions
    signal_ndim (int): the number of dimensions in each signal.
        :attr:`signal_ndim` can only be 1, 2 or 3
    normalized (bool, optional): controls whether to return normalized results.
        Default: ``False``

Returns:
    Tensor: A tensor containing the complex-to-complex inverse Fourier transform result

Example::

    >>> x = torch.randn(3, 3, 2)
    >>> x
    tensor([[[ 1.2766,  1.3680],
             [-0.8337,  2.0251],
             [ 0.9465, -1.4390]],

            [[-0.1890,  1.6010],
             [ 1.1034, -1.9230],
             [-0.9482,  1.0775]],

            [[-0.7708, -0.8176],
             [-0.1843, -0.2287],
             [-1.9034, -0.2196]]])
    >>> y = torch.fft(x, 2)
    >>> torch.ifft(y, 2)  # recover x
    tensor([[[ 1.2766,  1.3680],
             [-0.8337,  2.0251],
             [ 0.9465, -1.4390]],

            [[-0.1890,  1.6010],
             [ 1.1034, -1.9230],
             [-0.9482,  1.0775]],

            [[-0.7708, -0.8176],
             [-0.1843, -0.2287],
             [-1.9034, -0.2196]]])

""")

add_docstr(torch.rfft,
           r"""
rfft(input, signal_ndim, normalized=False, onesided=True) -> Tensor

Real-to-complex Discrete Fourier Transform

This method computes the real-to-complex discrete Fourier transform. It is
mathematically equivalent with :func:`~torch.fft` with differences only in
formats of the input and output.

This method supports 1D, 2D and 3D real-to-complex transforms, indicated
by :attr:`signal_ndim`. :attr:`input` must be a tensor with at least
``signal_ndim`` dimensions with optionally arbitrary number of leading batch
dimensions. If :attr:`normalized` is set to ``True``, this normalizes the result
by dividing it with :math:`\sqrt{\prod_{i=1}^K N_i}` so that the operator is
unitary, where :math:`N_i` is the size of signal dimension :math:`i`.

The real-to-complex Fourier transform results follow conjugate symmetry:

.. math::
    X[\omega_1, \dots, \omega_d] = X^*[N_1 - \omega_1, \dots, N_d - \omega_d],

where the index arithmetic is computed modulus the size of the corresponding
dimension, :math:`\ ^*` is the conjugate operator, and
:math:`d` = :attr:`signal_ndim`. :attr:`onesided` flag controls whether to avoid
redundancy in the output results. If set to ``True`` (default), the output will
not be full complex result of shape :math:`(*, 2)`, where :math:`*` is the shape
of :attr:`input`, but instead the last dimension will be halfed as of size
:math:`\lfloor \frac{N_d}{2} \rfloor + 1`.

The inverse of this function is :func:`~torch.irfft`.

.. note::
    For CUDA tensors, an LRU cache is used for cuFFT plans to speed up
    repeatedly running FFT methods on tensors of same geometry with same
    configuration. See :ref:`cufft-plan-cache` for more details on how to
    monitor and control the cache.

.. warning::
    Due to limited dynamic range of half datatype, performing this operation in half
    precision may cause the first element of result to overflow for certain inputs.

.. warning::
    For CPU tensors, this method is currently only available with MKL. Use
    :func:`torch.backends.mkl.is_available` to check if MKL is installed.

Arguments:
    input (Tensor): the input tensor of at least :attr:`signal_ndim` dimensions
    signal_ndim (int): the number of dimensions in each signal.
        :attr:`signal_ndim` can only be 1, 2 or 3
    normalized (bool, optional): controls whether to return normalized results.
        Default: ``False``
    onesided (bool, optional): controls whether to return half of results to
        avoid redundancy. Default: ``True``

Returns:
    Tensor: A tensor containing the real-to-complex Fourier transform result

Example::

    >>> x = torch.randn(5, 5)
    >>> torch.rfft(x, 2).shape
    torch.Size([5, 3, 2])
    >>> torch.rfft(x, 2, onesided=False).shape
    torch.Size([5, 5, 2])

""")


add_docstr(torch.irfft,
           r"""
irfft(input, signal_ndim, normalized=False, onesided=True, signal_sizes=None) -> Tensor

Complex-to-real Inverse Discrete Fourier Transform

This method computes the complex-to-real inverse discrete Fourier transform.
It is mathematically equivalent with :func:`ifft` with differences only in
formats of the input and output.

The argument specifications are almost identical with :func:`~torch.ifft`.
Similar to :func:`~torch.ifft`, if :attr:`normalized` is set to ``True``,
this normalizes the result by multiplying it with
:math:`\sqrt{\prod_{i=1}^K N_i}` so that the operator is unitary, where
:math:`N_i` is the size of signal dimension :math:`i`.

.. note::
    Due to the conjugate symmetry, :attr:`input` do not need to contain the full
    complex frequency values. Roughly half of the values will be sufficient, as
    is the case when :attr:`input` is given by :func:`~torch.rfft` with
    ``rfft(signal, onesided=True)``. In such case, set the :attr:`onesided`
    argument of this method to ``True``. Moreover, the original signal shape
    information can sometimes be lost, optionally set :attr:`signal_sizes` to be
    the size of the original signal (without the batch dimensions if in batched
    mode) to recover it with correct shape.

    Therefore, to invert an :func:`~torch.rfft`, the :attr:`normalized` and
    :attr:`onesided` arguments should be set identically for :func:`~torch.irfft`,
    and preferably a :attr:`signal_sizes` is given to avoid size mismatch. See the
    example below for a case of size mismatch.

    See :func:`~torch.rfft` for details on conjugate symmetry.

The inverse of this function is :func:`~torch.rfft`.

.. warning::
    Generally speaking, input to this function should contain values
    following conjugate symmetry. Note that even if :attr:`onesided` is
    ``True``, often symmetry on some part is still needed. When this
    requirement is not satisfied, the behavior of :func:`~torch.irfft` is
    undefined. Since :func:`torch.autograd.gradcheck` estimates numerical
    Jacobian with point perturbations, :func:`~torch.irfft` will almost
    certainly fail the check.

.. note::
    For CUDA tensors, an LRU cache is used for cuFFT plans to speed up
    repeatedly running FFT methods on tensors of same geometry with same
    configuration. See :ref:`cufft-plan-cache` for more details on how to
    monitor and control the cache.

.. warning::
    Due to limited dynamic range of half datatype, performing this operation in half
    precision may cause the first element of result to overflow for certain inputs.

.. warning::
    For CPU tensors, this method is currently only available with MKL. Use
    :func:`torch.backends.mkl.is_available` to check if MKL is installed.

Arguments:
    input (Tensor): the input tensor of at least :attr:`signal_ndim` ``+ 1``
        dimensions
    signal_ndim (int): the number of dimensions in each signal.
        :attr:`signal_ndim` can only be 1, 2 or 3
    normalized (bool, optional): controls whether to return normalized results.
        Default: ``False``
    onesided (bool, optional): controls whether :attr:`input` was halfed to avoid
        redundancy, e.g., by :func:`rfft`. Default: ``True``
    signal_sizes (list or :class:`torch.Size`, optional): the size of the original
        signal (without batch dimension). Default: ``None``

Returns:
    Tensor: A tensor containing the complex-to-real inverse Fourier transform result

Example::

    >>> x = torch.randn(4, 4)
    >>> torch.rfft(x, 2, onesided=True).shape
    torch.Size([4, 3, 2])
    >>>
    >>> # notice that with onesided=True, output size does not determine the original signal size
    >>> x = torch.randn(4, 5)

    >>> torch.rfft(x, 2, onesided=True).shape
    torch.Size([4, 3, 2])
    >>>
    >>> # now we use the original shape to recover x
    >>> x
    tensor([[-0.8992,  0.6117, -1.6091, -0.4155, -0.8346],
            [-2.1596, -0.0853,  0.7232,  0.1941, -0.0789],
            [-2.0329,  1.1031,  0.6869, -0.5042,  0.9895],
            [-0.1884,  0.2858, -1.5831,  0.9917, -0.8356]])
    >>> y = torch.rfft(x, 2, onesided=True)
    >>> torch.irfft(y, 2, onesided=True, signal_sizes=x.shape)  # recover x
    tensor([[-0.8992,  0.6117, -1.6091, -0.4155, -0.8346],
            [-2.1596, -0.0853,  0.7232,  0.1941, -0.0789],
            [-2.0329,  1.1031,  0.6869, -0.5042,  0.9895],
            [-0.1884,  0.2858, -1.5831,  0.9917, -0.8356]])

""")


add_docstr(torch.hann_window,
           """
hann_window(window_length, periodic=True, dtype=None, \
layout=torch.strided, device=None, requires_grad=False) -> Tensor
""" + r"""
Hann window function.

.. math::
    w[n] = \frac{1}{2}\ \left[1 - \cos \left( \frac{2 \pi n}{N - 1} \right)\right] =
            \sin^2 \left( \frac{\pi n}{N - 1} \right),

where :math:`N` is the full window size.

The input :attr:`window_length` is a positive integer controlling the
returned window size. :attr:`periodic` flag determines whether the returned
window trims off the last duplicate value from the symmetric window and is
ready to be used as a periodic window with functions like
:meth:`torch.stft`. Therefore, if :attr:`periodic` is true, the :math:`N` in
above formula is in fact :math:`\text{window\_length} + 1`. Also, we always have
``torch.hann_window(L, periodic=True)`` equal to
``torch.hann_window(L + 1, periodic=False)[:-1])``.

.. note::
    If :attr:`window_length` :math:`=1`, the returned window contains a single value 1.
""" + r"""
Arguments:
    window_length (int): the size of returned window
    periodic (bool, optional): If True, returns a window to be used as periodic
        function. If False, return a symmetric window.
    {dtype} Only floating point types are supported.
    layout (:class:`torch.layout`, optional): the desired layout of returned window tensor. Only
          ``torch.strided`` (dense layout) is supported.
    {device}
    {requires_grad}

Returns:
    Tensor: A 1-D tensor of size :math:`(\text{{window\_length}},)` containing the window

""".format(**factory_common_args))


add_docstr(torch.hamming_window,
           """
hamming_window(window_length, periodic=True, alpha=0.54, beta=0.46, dtype=None, \
layout=torch.strided, device=None, requires_grad=False) -> Tensor
""" + r"""
Hamming window function.

.. math::
    w[n] = \alpha - \beta\ \cos \left( \frac{2 \pi n}{N - 1} \right),

where :math:`N` is the full window size.

The input :attr:`window_length` is a positive integer controlling the
returned window size. :attr:`periodic` flag determines whether the returned
window trims off the last duplicate value from the symmetric window and is
ready to be used as a periodic window with functions like
:meth:`torch.stft`. Therefore, if :attr:`periodic` is true, the :math:`N` in
above formula is in fact :math:`\text{window\_length} + 1`. Also, we always have
``torch.hamming_window(L, periodic=True)`` equal to
``torch.hamming_window(L + 1, periodic=False)[:-1])``.

.. note::
    If :attr:`window_length` :math:`=1`, the returned window contains a single value 1.

.. note::
    This is a generalized version of :meth:`torch.hann_window`.
""" + r"""
Arguments:
    window_length (int): the size of returned window
    periodic (bool, optional): If True, returns a window to be used as periodic
        function. If False, return a symmetric window.
    alpha (float, optional): The coefficient :math:`\alpha` in the equation above
    beta (float, optional): The coefficient :math:`\beta` in the equation above
    {dtype} Only floating point types are supported.
    layout (:class:`torch.layout`, optional): the desired layout of returned window tensor. Only
          ``torch.strided`` (dense layout) is supported.
    {device}
    {requires_grad}

Returns:
    Tensor: A 1-D tensor of size :math:`(\text{{window\_length}},)` containing the window

""".format(**factory_common_args))


add_docstr(torch.bartlett_window,
           """
bartlett_window(window_length, periodic=True, dtype=None, \
layout=torch.strided, device=None, requires_grad=False) -> Tensor
""" + r"""
Bartlett window function.

.. math::
    w[n] = 1 - \left| \frac{2n}{N-1} - 1 \right| = \begin{cases}
        \frac{2n}{N - 1} & \text{if } 0 \leq n \leq \frac{N - 1}{2} \\
        2 - \frac{2n}{N - 1} & \text{if } \frac{N - 1}{2} < n < N \\
    \end{cases},

where :math:`N` is the full window size.

The input :attr:`window_length` is a positive integer controlling the
returned window size. :attr:`periodic` flag determines whether the returned
window trims off the last duplicate value from the symmetric window and is
ready to be used as a periodic window with functions like
:meth:`torch.stft`. Therefore, if :attr:`periodic` is true, the :math:`N` in
above formula is in fact :math:`\text{window\_length} + 1`. Also, we always have
``torch.bartlett_window(L, periodic=True)`` equal to
``torch.bartlett_window(L + 1, periodic=False)[:-1])``.

.. note::
    If :attr:`window_length` :math:`=1`, the returned window contains a single value 1.
""" + r"""
Arguments:
    window_length (int): the size of returned window
    periodic (bool, optional): If True, returns a window to be used as periodic
        function. If False, return a symmetric window.
    {dtype} Only floating point types are supported.
    layout (:class:`torch.layout`, optional): the desired layout of returned window tensor. Only
          ``torch.strided`` (dense layout) is supported.
    {device}
    {requires_grad}

Returns:
    Tensor: A 1-D tensor of size :math:`(\text{{window\_length}},)` containing the window

""".format(**factory_common_args))


add_docstr(torch.blackman_window,
           """
blackman_window(window_length, periodic=True, dtype=None, \
layout=torch.strided, device=None, requires_grad=False) -> Tensor
""" + r"""
Blackman window function.

.. math::
    w[n] = 0.42 - 0.5 \cos \left( \frac{2 \pi n}{N - 1} \right) + 0.08 \cos \left( \frac{4 \pi n}{N - 1} \right)

where :math:`N` is the full window size.

The input :attr:`window_length` is a positive integer controlling the
returned window size. :attr:`periodic` flag determines whether the returned
window trims off the last duplicate value from the symmetric window and is
ready to be used as a periodic window with functions like
:meth:`torch.stft`. Therefore, if :attr:`periodic` is true, the :math:`N` in
above formula is in fact :math:`\text{window\_length} + 1`. Also, we always have
``torch.blackman_window(L, periodic=True)`` equal to
``torch.blackman_window(L + 1, periodic=False)[:-1])``.

.. note::
    If :attr:`window_length` :math:`=1`, the returned window contains a single value 1.
""" + r"""
Arguments:
    window_length (int): the size of returned window
    periodic (bool, optional): If True, returns a window to be used as periodic
        function. If False, return a symmetric window.
    {dtype} Only floating point types are supported.
    layout (:class:`torch.layout`, optional): the desired layout of returned window tensor. Only
          ``torch.strided`` (dense layout) is supported.
    {device}
    {requires_grad}

Returns:
    Tensor: A 1-D tensor of size :math:`(\text{{window\_length}},)` containing the window

""".format(**factory_common_args))


add_docstr(torch.vander,
           """
vander(x, N=None, increasing=False) -> Tensor
""" + r"""
Generates a Vandermonde matrix.

The columns of the output matrix are elementwise powers of the input vector :math:`x^{{(N-1)}}, x^{{(N-2)}}, ..., x^0`.
If increasing is True, the order of the columns is reversed :math:`x^0, x^1, ..., x^{{(N-1)}}`. Such a
matrix with a geometric progression in each row is named for Alexandre-Theophile Vandermonde.

Arguments:
    x (Tensor): 1-D input tensor.
    N (int, optional): Number of columns in the output. If N is not specified,
        a square array is returned :math:`(N = len(x))`.
    increasing (bool, optional): Order of the powers of the columns. If True,
        the powers increase from left to right, if False (the default) they are reversed.

Returns:
    Tensor: Vandermonde matrix. If increasing is False, the first column is :math:`x^{{(N-1)}}`,
    the second :math:`x^{{(N-2)}}` and so forth. If increasing is True, the columns
    are :math:`x^0, x^1, ..., x^{{(N-1)}}`.

Example::

    >>> x = torch.tensor([1, 2, 3, 5])
    >>> torch.vander(x)
    tensor([[  1,   1,   1,   1],
            [  8,   4,   2,   1],
            [ 27,   9,   3,   1],
            [125,  25,   5,   1]])
    >>> torch.vander(x, N=3)
    tensor([[ 1,  1,  1],
            [ 4,  2,  1],
            [ 9,  3,  1],
            [25,  5,  1]])
    >>> torch.vander(x, N=3, increasing=True)
    tensor([[ 1,  1,  1],
            [ 1,  2,  4],
            [ 1,  3,  9],
            [ 1,  5, 25]])

""".format(**factory_common_args))


add_docstr(torch.unbind,
           r"""
unbind(input, dim=0) -> seq

Removes a tensor dimension.

Returns a tuple of all slices along a given dimension, already without it.

Arguments:
    input (Tensor): the tensor to unbind
    dim (int): dimension to remove

Example::

    >>> torch.unbind(torch.tensor([[1, 2, 3],
    >>>                            [4, 5, 6],
    >>>                            [7, 8, 9]]))
    (tensor([1, 2, 3]), tensor([4, 5, 6]), tensor([7, 8, 9]))
""")


add_docstr(torch.combinations,
           r"""
combinations(input, r=2, with_replacement=False) -> seq

Compute combinations of length :math:`r` of the given tensor. The behavior is similar to
python's `itertools.combinations` when `with_replacement` is set to `False`, and
`itertools.combinations_with_replacement` when `with_replacement` is set to `True`.

Arguments:
    input (Tensor): 1D vector.
    r (int, optional): number of elements to combine
    with_replacement (boolean, optional): whether to allow duplication in combination

Returns:
    Tensor: A tensor equivalent to converting all the input tensors into lists, do
    `itertools.combinations` or `itertools.combinations_with_replacement` on these
    lists, and finally convert the resulting list into tensor.

Example::

    >>> a = [1, 2, 3]
    >>> list(itertools.combinations(a, r=2))
    [(1, 2), (1, 3), (2, 3)]
    >>> list(itertools.combinations(a, r=3))
    [(1, 2, 3)]
    >>> list(itertools.combinations_with_replacement(a, r=2))
    [(1, 1), (1, 2), (1, 3), (2, 2), (2, 3), (3, 3)]
    >>> tensor_a = torch.tensor(a)
    >>> torch.combinations(tensor_a)
    tensor([[1, 2],
            [1, 3],
            [2, 3]])
    >>> torch.combinations(tensor_a, r=3)
    tensor([[1, 2, 3]])
    >>> torch.combinations(tensor_a, with_replacement=True)
    tensor([[1, 1],
            [1, 2],
            [1, 3],
            [2, 2],
            [2, 3],
            [3, 3]])
""")

add_docstr(torch.trapz,
           r"""
trapz(y, x, *, dim=-1) -> Tensor

Estimate :math:`\int y\,dx` along `dim`, using the trapezoid rule.

Arguments:
    y (Tensor): The values of the function to integrate
    x (Tensor): The points at which the function `y` is sampled.
        If `x` is not in ascending order, intervals on which it is decreasing
        contribute negatively to the estimated integral (i.e., the convention
        :math:`\int_a^b f = -\int_b^a f` is followed).
    dim (int): The dimension along which to integrate.
        By default, use the last dimension.

Returns:
    A Tensor with the same shape as the input, except with `dim` removed.
    Each element of the returned tensor represents the estimated integral
    :math:`\int y\,dx` along `dim`.

Example::

    >>> y = torch.randn((2, 3))
    >>> y
    tensor([[-2.1156,  0.6857, -0.2700],
            [-1.2145,  0.5540,  2.0431]])
    >>> x = torch.tensor([[1, 3, 4], [1, 2, 3]])
    >>> torch.trapz(y, x)
    tensor([-1.2220,  0.9683])

.. function:: trapz(y, *, dx=1, dim=-1) -> Tensor

As above, but the sample points are spaced uniformly at a distance of `dx`.

Arguments:
    y (Tensor): The values of the function to integrate
    dx (float): The distance between points at which `y` is sampled.
    dim (int): The dimension along which to integrate.
        By default, use the last dimension.

Returns:
    A Tensor with the same shape as the input, except with `dim` removed.
    Each element of the returned tensor represents the estimated integral
    :math:`\int y\,dx` along `dim`.
""")

add_docstr(torch.repeat_interleave,
           r"""
repeat_interleave(input, repeats, dim=None) -> Tensor

Repeat elements of a tensor.

.. warning::

    This is different from :meth:`torch.Tensor.repeat` but similar to ``numpy.repeat``.

Args:
    {input}
    repeats (Tensor or int): The number of repetitions for each element.
        repeats is broadcasted to fit the shape of the given axis.
    dim (int, optional): The dimension along which to repeat values.
        By default, use the flattened input array, and return a flat output
        array.

Returns:
    Tensor: Repeated tensor which has the same shape as input, except along the
     given axis.

Example::

    >>> x = torch.tensor([1, 2, 3])
    >>> x.repeat_interleave(2)
    tensor([1, 1, 2, 2, 3, 3])
    >>> y = torch.tensor([[1, 2], [3, 4]])
    >>> torch.repeat_interleave(y, 2)
    tensor([1, 1, 2, 2, 3, 3, 4, 4])
    >>> torch.repeat_interleave(y, 3, dim=1)
    tensor([[1, 1, 1, 2, 2, 2],
            [3, 3, 3, 4, 4, 4]])
    >>> torch.repeat_interleave(y, torch.tensor([1, 2]), dim=0)
    tensor([[1, 2],
            [3, 4],
            [3, 4]])

.. function:: repeat_interleave(repeats) -> Tensor

If the `repeats` is `tensor([n1, n2, n3, ...])`, then the output will be
`tensor([0, 0, ..., 1, 1, ..., 2, 2, ..., ...])` where `0` appears `n1` times,
`1` appears `n2` times, `2` appears `n3` times, etc.
""".format(**common_args))


add_docstr(torch.quantize_per_tensor,
           r"""
quantize_per_tensor(input, scale, zero_point, dtype) -> Tensor

Converts a float tensor to quantized tensor with given scale and zero point.

Arguments:
    input (Tensor): float tensor to quantize
    scale (float): scale to apply in quantization formula
    zero_point (int): offset in integer value that maps to float zero
    dtype (:class:`torch.dtype`): the desired data type of returned tensor.
        Has to be one of the quantized dtypes: ``torch.quint8``, ``torch.qint8``, ``torch.qint32``

Returns:
    Tensor: A newly quantized tensor

Example::

    >>> torch.quantize_per_tensor(torch.tensor([-1.0, 0.0, 1.0, 2.0]), 0.1, 10, torch.quint8)
    tensor([-1.,  0.,  1.,  2.], size=(4,), dtype=torch.quint8,
           quantization_scheme=torch.per_tensor_affine, scale=0.1, zero_point=10)
    >>> torch.quantize_per_tensor(torch.tensor([-1.0, 0.0, 1.0, 2.0]), 0.1, 10, torch.quint8).int_repr()
    tensor([ 0, 10, 20, 30], dtype=torch.uint8)
""")

add_docstr(torch.quantize_per_channel,
           r"""
quantize_per_channel(input, scales, zero_points, axis, dtype) -> Tensor

Converts a float tensor to per-channel quantized tensor with given scales and zero points.

Arguments:
    input (Tensor): float tensor to quantize
    scales (Tensor): float 1D tensor of scales to use, size should match ``input.size(axis)``
    zero_points (int): integer 1D tensor of offset to use, size should match ``input.size(axis)``
    axis (int): dimension on which apply per-channel quantization
    dtype (:class:`torch.dtype`): the desired data type of returned tensor.
        Has to be one of the quantized dtypes: ``torch.quint8``, ``torch.qint8``, ``torch.qint32``

Returns:
    Tensor: A newly quantized tensor

Example::

    >>> x = torch.tensor([[-1.0, 0.0], [1.0, 2.0]])
    >>> torch.quantize_per_channel(x, torch.tensor([0.1, 0.01]), torch.tensor([10, 0]), 0, torch.quint8)
    tensor([[-1.,  0.],
            [ 1.,  2.]], size=(2, 2), dtype=torch.quint8,
           quantization_scheme=torch.per_channel_affine,
           scale=tensor([0.1000, 0.0100], dtype=torch.float64),
           zero_point=tensor([10,  0]), axis=0)
    >>> torch.quantize_per_channel(x, torch.tensor([0.1, 0.01]), torch.tensor([10, 0]), 0, torch.quint8).int_repr()
    tensor([[  0,  10],
            [100, 200]], dtype=torch.uint8)
""")

add_docstr(torch.Generator,
           r"""
Generator(device='cpu') -> Generator

Creates and returns a generator object which manages the state of the algorithm that
produces pseudo random numbers. Used as a keyword argument in many :ref:`inplace-random-sampling`
functions.

Arguments:
    device (:class:`torch.device`, optional): the desired device for the generator.

Returns:
    Generator: An torch.Generator object.

Example::

    >>> g_cpu = torch.Generator()
    >>> g_cuda = torch.Generator(device='cuda')
""")


add_docstr(torch.Generator.set_state,
           r"""
Generator.set_state(new_state) -> void

Sets the Generator state.

Arguments:
    new_state (torch.ByteTensor): The desired state.

Example::

    >>> g_cpu = torch.Generator()
    >>> g_cpu_other = torch.Generator()
    >>> g_cpu.set_state(g_cpu_other.get_state())
""")


add_docstr(torch.Generator.get_state,
           r"""
Generator.get_state() -> Tensor

Returns the Generator state as a ``torch.ByteTensor``.

Returns:
    Tensor: A ``torch.ByteTensor`` which contains all the necessary bits
    to restore a Generator to a specific point in time.

Example::

    >>> g_cpu = torch.Generator()
    >>> g_cpu.get_state()
""")


add_docstr(torch.Generator.manual_seed,
           r"""
Generator.manual_seed(seed) -> Generator

Sets the seed for generating random numbers. Returns a `torch.Generator` object.
It is recommended to set a large seed, i.e. a number that has a good balance of 0
and 1 bits. Avoid having many 0 bits in the seed.

Arguments:
    seed (int): The desired seed.

Returns:
    Generator: An torch.Generator object.

Example::

    >>> g_cpu = torch.Generator()
    >>> g_cpu.manual_seed(2147483647)
""")


add_docstr(torch.Generator.initial_seed,
           r"""
Generator.initial_seed() -> int

Returns the initial seed for generating random numbers.

Example::

    >>> g_cpu = torch.Generator()
    >>> g_cpu.initial_seed()
    2147483647
""")


add_docstr(torch.Generator.seed,
           r"""
Generator.seed() -> int

Gets a non-deterministic random number from std::random_device or the current
time and uses it to seed a Generator.

Example::

    >>> g_cpu = torch.Generator()
    >>> g_cpu.seed()
    1516516984916
""")


add_docstr(torch.Generator.device,
           r"""
Generator.device -> device

Gets the current device of the generator.

Example::

    >>> g_cpu = torch.Generator()
    >>> g_cpu.device
    device(type='cpu')
""")

add_docstr(torch.searchsorted,
           r"""
searchsorted(sorted_sequence, values, out_int32=False, right=False, out=None) -> Tensor

Find the indices from the *innermost* dimension of :attr:`sorted_sequence` such that, if the
corresponding values in :attr:`values` were inserted before the indices, the order of the
corresponding *innermost* dimension within :attr:`sorted_sequence` would be preserved.
Return a new tensor with the same size as :attr:`values`. If :attr:`right` is False (default),
then the left boundary of :attr:`sorted_sequence` is closed. More formally, the returned index
satisfies the following rules:

.. list-table::
   :widths: 12 10 78
   :header-rows: 1

   * - :attr:`sorted_sequence`
     - :attr:`right`
     - *returned index satisfies*
   * - 1-D
     - False
     - ``sorted_sequence[i-1] <= values[m][n]...[l][x] < sorted_sequence[i]``
   * - 1-D
     - True
     - ``sorted_sequence[i-1] < values[m][n]...[l][x] <= sorted_sequence[i]``
   * - N-D
     - False
     - ``sorted_sequence[m][n]...[l][i-1] <= values[m][n]...[l][x] < sorted_sequence[m][n]...[l][i]``
   * - N-D
     - True
     - ``sorted_sequence[m][n]...[l][i-1] < values[m][n]...[l][x] <= sorted_sequence[m][n]...[l][i]``

Args:
    sorted_sequence (Tensor): N-D or 1-D tensor, containing monotonically increasing sequence on the *innermost*
                              dimension.
    values (Tensor or Scalar): N-D tensor or a Scalar containing the search value(s).
    out_int32 (bool, optional): indicate the output data type. torch.int32 if True, torch.int64 otherwise.
                                Default value is False, i.e. default output data type is torch.int64.
    right (bool, optional): if False, return the first suitable location that is found. If True, return the
                            last such index. If no suitable index found, return 0 for non-numerical value
                            (eg. nan, inf) or the size of *innermost* dimension within :attr:`sorted_sequence`
                            (one pass the last index of the *innermost* dimension). In other words, if False,
                            gets the lower bound index for each value in :attr:`values` on the corresponding
                            *innermost* dimension of the :attr:`sorted_sequence`. If True, gets the upper
                            bound index instead. Default value is False.
    out (Tensor, optional): the output tensor, must be the same size as :attr:`values` if provided.

.. note:: If your use case is always 1-D sorted sequence, :func:`torch.bucketize` is preferred,
          because it has fewer dimension checks resulting in slightly better performance.


Example::

    >>> sorted_sequence = torch.tensor([[1, 3, 5, 7, 9], [2, 4, 6, 8, 10]])
    >>> sorted_sequence
    tensor([[ 1,  3,  5,  7,  9],
            [ 2,  4,  6,  8, 10]])
    >>> values = torch.tensor([[3, 6, 9], [3, 6, 9]])
    >>> values
    tensor([[3, 6, 9],
            [3, 6, 9]])
    >>> torch.searchsorted(sorted_sequence, values)
    tensor([[1, 3, 4],
            [1, 2, 4]])
    >>> torch.searchsorted(sorted_sequence, values, right=True)
    tensor([[2, 3, 5],
            [1, 3, 4]])

    >>> sorted_sequence_1d = torch.tensor([1, 3, 5, 7, 9])
    >>> sorted_sequence_1d
    tensor([1, 3, 5, 7, 9])
    >>> torch.searchsorted(sorted_sequence_1d, values)
    tensor([[1, 3, 4],
            [1, 3, 4]])
""")

add_docstr(torch.bucketize,
           r"""
bucketize(input, boundaries, out_int32=False, right=False, out=None) -> Tensor

Returns the indices of the buckets to which each value in the :attr:`input` belongs, where the
boundaries of the buckets are set by :attr:`boundaries`. Return a new tensor with the same size
as :attr:`input`. If :attr:`right` is False (default), then the left boundary is closed. More
formally, the returned index satisfies the following rules:

.. list-table::
   :widths: 15 85
   :header-rows: 1

   * - :attr:`right`
     - *returned index satisfies*
   * - False
     - ``boundaries[i-1] <= input[m][n]...[l][x] < boundaries[i]``
   * - True
     - ``boundaries[i-1] < input[m][n]...[l][x] <= boundaries[i]``

Args:
    input (Tensor or Scalar): N-D tensor or a Scalar containing the search value(s).
    boundaries (Tensor): 1-D tensor, must contain a monotonically increasing sequence.
    out_int32 (bool, optional): indicate the output data type. torch.int32 if True, torch.int64 otherwise.
                                Default value is False, i.e. default output data type is torch.int64.
    right (bool, optional): if False, return the first suitable location that is found. If True, return the
                            last such index. If no suitable index found, return 0 for non-numerical value
                            (eg. nan, inf) or the size of :attr:`boundaries` (one pass the last index).
                            In other words, if False, gets the lower bound index for each value in :attr:`input`
                            from :attr:`boundaries`. If True, gets the upper bound index instead.
                            Default value is False.
    out (Tensor, optional): the output tensor, must be the same size as :attr:`input` if provided.


Example::

    >>> boundaries = torch.tensor([1, 3, 5, 7, 9])
    >>> boundaries
    tensor([1, 3, 5, 7, 9])
    >>> v = torch.tensor([[3, 6, 9], [3, 6, 9]])
    >>> v
    tensor([[3, 6, 9],
            [3, 6, 9]])
    >>> torch.bucketize(v, boundaries)
    tensor([[1, 3, 4],
            [1, 3, 4]])
    >>> torch.bucketize(v, boundaries, right=True)
    tensor([[2, 3, 5],
            [2, 3, 5]])
""")<|MERGE_RESOLUTION|>--- conflicted
+++ resolved
@@ -5704,7 +5704,25 @@
     tensor([ 1., -1.,  0.,  1.])
 """.format(**common_args))
 
-<<<<<<< HEAD
+add_docstr(torch.signbit,
+           r"""
+signbit(input, *, out=None) -> Tensor
+
+Tests if each element of :attr:`input` has its sign bit set (is less than zero) or not.
+
+Args:
+  {input}
+
+Keyword args:
+  {out}
+
+Example::
+
+    >>> a = torch.tensor([0.7, -1.2, 0., 2.3])
+    >>> torch.signbit(a)
+    tensor([ False, True,  False,  False])
+""".format(**common_args))
+
 add_docstr(torch.sgn,
            r"""
 sgn(input, out=None) -> Tensor
@@ -5717,7 +5735,9 @@
 """ + r"""
 Args:
     {input}
-    {out}
+
+Keyword args:
+  {out}
 
 .. warning:: :func:`sgn` is only supported for tensors with complex dtypes.
 
@@ -5726,25 +5746,6 @@
     >>> x=torch.tensor([3+4j, 7-24j, 0, 1+2j])
     >>> x.sgn()
     tensor([0.6000+0.8000j, 0.2800-0.9600j, 0.0000+0.0000j, 0.4472+0.8944j])
-=======
-add_docstr(torch.signbit,
-           r"""
-signbit(input, *, out=None) -> Tensor
-
-Tests if each element of :attr:`input` has its sign bit set (is less than zero) or not.
-
-Args:
-  {input}
-
-Keyword args:
-  {out}
-
-Example::
-
-    >>> a = torch.tensor([0.7, -1.2, 0., 2.3])
-    >>> torch.signbit(a)
-    tensor([ False, True,  False,  False])
->>>>>>> 5939d8a3
 """.format(**common_args))
 
 add_docstr(torch.sin,
